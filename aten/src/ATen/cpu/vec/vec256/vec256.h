--- conflicted
+++ resolved
@@ -266,15 +266,6 @@
 }
 
 template<>
-<<<<<<< HEAD
-inline Vectorized<uint8_t> flip(const Vectorized<uint8_t> & v) {
-  const __m256i mask_uint8 = _mm256_set_epi8(
-    0, 1, 2, 3, 4, 5, 6, 7, 8, 9, 10, 11, 12, 13, 14, 15,
-    0, 1, 2, 3, 4, 5, 6, 7, 8, 9, 10, 11, 12, 13, 14, 15
-  );
-  auto reversed = _mm256_shuffle_epi8(v, mask_uint8);
-  return _mm256_permute2x128_si256(reversed, reversed, 1);
-=======
 inline Vectorized<int8_t> flip(const Vectorized<int8_t> & v) {
   return flip8(v);
 }
@@ -282,7 +273,6 @@
 template<>
 inline Vectorized<uint8_t> flip(const Vectorized<uint8_t> & v) {
   return flip8(v);
->>>>>>> b0bd5c45
 }
 
 #endif // (defined(CPU_CAPABILITY_AVX2) && !defined(_MSC_VER)
