#define TORCH_ASSERT_ONLY_METHOD_OPERATORS
#include <ATen/core/Tensor.h>
#include <ATen/core/DimVector.h>
#include <ATen/core/functional.h>
#include <ATen/core/IListRef.h>
#include <ATen/TensorSubclassLikeUtils.h>
#include <ATen/AccumulateType.h>
#include <ATen/Dispatch.h>
#include <ATen/ExpandUtils.h>
#include <ATen/InferSize.h>
#include <ATen/MemoryOverlap.h>
#include <ATen/NamedTensorUtils.h>
#include <ATen/SparseCsrTensorUtils.h>
#include <ATen/SparseTensorUtils.h>
#include <ATen/TensorOperators.h>
#include <ATen/WrapDimUtils.h>
#include <ATen/core/DimVector.h>
#include <ATen/core/IListRef.h>
#include <ATen/native/Copy.h>
#include <ATen/native/NonSymbolicBC.h>
#include <ATen/native/Resize.h>
#include <ATen/native/TensorIterator.h>
#include <ATen/native/TensorShape.h>
#include <ATen/native/TypeProperties.h>
#include <ATen/native/cpu/CatKernel.h>
#include <ATen/native/cpu/SerialStackImpl.h>
#include <ATen/native/cpu/StackKernel.h>
#include <ATen/quantized/QTensorImpl.h>
#include <c10/util/Exception.h>
#include <c10/util/Optional.h>
#include <c10/util/SmallVector.h>
#include <c10/util/accumulate.h>
#include <c10/util/irange.h>

#ifndef AT_PER_OPERATOR_HEADERS
#include <ATen/Functions.h>
#include <ATen/NativeFunctions.h>
#else
#include <ATen/ops/_conj_copy_native.h>
#include <ATen/ops/_convert_indices_from_coo_to_csr.h>
#include <ATen/ops/_convert_indices_from_csr_to_coo.h>
#include <ATen/ops/_fw_primal_copy_native.h>
#include <ATen/ops/_indices_copy_native.h>
#include <ATen/ops/_make_dual.h>
#include <ATen/ops/_make_dual_copy_native.h>
#include <ATen/ops/_mkldnn_reshape.h>
#include <ATen/ops/_mkldnn_transpose.h>
#include <ATen/ops/_neg_view_copy_native.h>
#include <ATen/ops/_reshape_copy.h>
#include <ATen/ops/_reshape_alias.h>
#include <ATen/ops/_reshape_alias_copy_native.h>
#include <ATen/ops/_reshape_alias_native.h>
#include <ATen/ops/_reshape_from_tensor_native.h>
#include <ATen/ops/_shape_as_tensor_native.h>
#include <ATen/ops/_sparse_broadcast_to.h>
#include <ATen/ops/_sparse_broadcast_to_copy_native.h>
#include <ATen/ops/_sparse_broadcast_to_native.h>
#include <ATen/ops/_sparse_compressed_tensor_unsafe_native.h>
#include <ATen/ops/_sparse_coo_tensor_with_dims_and_tensors.h>
#include <ATen/ops/_sparse_csc_tensor_unsafe_native.h>
#include <ATen/ops/_sparse_csr_tensor_unsafe.h>
#include <ATen/ops/_sparse_csr_tensor_unsafe_native.h>
#include <ATen/ops/_stack_native.h>
#include <ATen/ops/_unsafe_view.h>
#include <ATen/ops/_unsafe_view_native.h>
#include <ATen/ops/_values_copy_native.h>
#include <ATen/ops/adjoint_native.h>
#include <ATen/ops/alias.h>
#include <ATen/ops/alias_copy_native.h>
#include <ATen/ops/alias_native.h>
#include <ATen/ops/arange.h>
#include <ATen/ops/arange_native.h>
#include <ATen/ops/as_strided_copy_native.h>
#include <ATen/ops/as_strided_native.h>
#include <ATen/ops/as_strided_scatter_native.h>
#include <ATen/ops/atleast_1d.h>
#include <ATen/ops/atleast_2d.h>
#include <ATen/ops/atleast_3d.h>
#include <ATen/ops/block_diag_native.h>
#include <ATen/ops/broadcast_tensors_native.h>
#include <ATen/ops/broadcast_to_native.h>
#include <ATen/ops/cat.h>
#include <ATen/ops/cat_meta.h>
#include <ATen/ops/cat_native.h>
#include <ATen/ops/chunk_native.h>
#include <ATen/ops/col_indices_copy_native.h>
#include <ATen/ops/column_stack_native.h>
#include <ATen/ops/concat_native.h>
#include <ATen/ops/concatenate_native.h>
#include <ATen/ops/crow_indices_copy_native.h>
#include <ATen/ops/dense_dim_native.h>
#include <ATen/ops/detach_copy_native.h>
#include <ATen/ops/detach_native.h>
#include <ATen/ops/diag.h>
#include <ATen/ops/diag_embed.h>
#include <ATen/ops/diag_embed_native.h>
#include <ATen/ops/diag_native.h>
#include <ATen/ops/diagflat_native.h>
#include <ATen/ops/diagonal.h>
#include <ATen/ops/diagonal_backward.h>
#include <ATen/ops/diagonal_backward_native.h>
#include <ATen/ops/diagonal_copy.h>
#include <ATen/ops/diagonal_copy_native.h>
#include <ATen/ops/diagonal_native.h>
#include <ATen/ops/diagonal_scatter_native.h>
#include <ATen/ops/dsplit_native.h>
#include <ATen/ops/dstack_native.h>
#include <ATen/ops/empty.h>
#include <ATen/ops/empty_like.h>
#include <ATen/ops/empty_quantized.h>
#include <ATen/ops/expand_as_native.h>
#include <ATen/ops/expand_copy_native.h>
#include <ATen/ops/expand_native.h>
#include <ATen/ops/flatten_dense_tensors_native.h>
#include <ATen/ops/flatten_native.h>
#include <ATen/ops/from_blob.h>
#include <ATen/ops/hsplit_native.h>
#include <ATen/ops/hstack.h>
#include <ATen/ops/hstack_native.h>
#include <ATen/ops/index_select_native.h>
#include <ATen/ops/indices_copy_native.h>
#include <ATen/ops/lift_fresh_native.h>
#include <ATen/ops/lift_native.h>
#include <ATen/ops/mH_native.h>
#include <ATen/ops/mT_native.h>
#include <ATen/ops/matrix_H_native.h>
#include <ATen/ops/meshgrid_native.h>
#include <ATen/ops/moveaxis_native.h>
#include <ATen/ops/movedim.h>
#include <ATen/ops/movedim_native.h>
#include <ATen/ops/narrow.h>
#include <ATen/ops/narrow_copy.h>
#include <ATen/ops/narrow_copy_native.h>
#include <ATen/ops/narrow_native.h>
#include <ATen/ops/new_empty_native.h>
#include <ATen/ops/new_ones_native.h>
#include <ATen/ops/numpy_T_native.h>
#include <ATen/ops/permute_copy_native.h>
#include <ATen/ops/permute_native.h>
#include <ATen/ops/ravel_native.h>
#include <ATen/ops/repeat_native.h>
#include <ATen/ops/reshape_as_native.h>
#include <ATen/ops/reshape_native.h>
#include <ATen/ops/resize_native.h>
#include <ATen/ops/row_stack_native.h>
#include <ATen/ops/select.h>
#include <ATen/ops/select_backward_native.h>
#include <ATen/ops/select_copy_native.h>
#include <ATen/ops/select_native.h>
#include <ATen/ops/select_scatter_native.h>
#include <ATen/ops/set_native.h>
#include <ATen/ops/slice.h>
#include <ATen/ops/slice_backward_native.h>
#include <ATen/ops/slice_copy_native.h>
#include <ATen/ops/slice_native.h>
#include <ATen/ops/slice_scatter_native.h>
#include <ATen/ops/sparse_coo_tensor.h>
#include <ATen/ops/sparse_coo_tensor_native.h>
#include <ATen/ops/sparse_dim_native.h>
#include <ATen/ops/split_copy_native.h>
#include <ATen/ops/split_native.h>
#include <ATen/ops/split_with_sizes.h>
#include <ATen/ops/split_with_sizes_copy_native.h>
#include <ATen/ops/split_with_sizes_native.h>
#include <ATen/ops/squeeze_copy_native.h>
#include <ATen/ops/squeeze_native.h>
#include <ATen/ops/stack_native.h>
#include <ATen/ops/sub.h>
#include <ATen/ops/sum.h>
#include <ATen/ops/sum_to_size_native.h>
#include <ATen/ops/swapaxes_native.h>
#include <ATen/ops/swapdims_native.h>
#include <ATen/ops/t_copy_native.h>
#include <ATen/ops/t_native.h>
#include <ATen/ops/tensor.h>
#include <ATen/ops/tensor_split.h>
#include <ATen/ops/tensor_split_native.h>
#include <ATen/ops/tile_native.h>
#include <ATen/ops/transpose.h>
#include <ATen/ops/transpose_copy_native.h>
#include <ATen/ops/transpose_native.h>
#include <ATen/ops/unbind.h>
#include <ATen/ops/unbind_copy_native.h>
#include <ATen/ops/unbind_native.h>
#include <ATen/ops/unflatten_dense_tensors_native.h>
#include <ATen/ops/unflatten_native.h>
#include <ATen/ops/unfold_copy_native.h>
#include <ATen/ops/unfold_native.h>
#include <ATen/ops/unsafe_chunk_native.h>
#include <ATen/ops/unsafe_split_native.h>
#include <ATen/ops/unsafe_split_with_sizes_native.h>
#include <ATen/ops/unsqueeze_copy_native.h>
#include <ATen/ops/unsqueeze_native.h>
#include <ATen/ops/values_copy_native.h>
#include <ATen/ops/view_as_complex.h>
#include <ATen/ops/view_as_complex_copy_native.h>
#include <ATen/ops/view_as_native.h>
#include <ATen/ops/view_as_real.h>
#include <ATen/ops/view_as_real_copy_native.h>
#include <ATen/ops/view_copy_native.h>
#include <ATen/ops/view_native.h>
#include <ATen/ops/vsplit_native.h>
#include <ATen/ops/vstack.h>
#include <ATen/ops/vstack_native.h>
#include <ATen/ops/zeros.h>
#include <ATen/ops/zeros_like.h>
#include <ATen/ops/zeros_native.h>
#endif

#include <c10/util/StringUtil.h>
#include <algorithm>
#include <cstdint>
#include <utility>
#include <vector>

namespace at {
namespace meta {
inline void cat_check_no_zero_dim(const MaterializedITensorListRef& tensors) {
  size_t i = 0;
  for (const Tensor& t : tensors) {
    TORCH_CHECK(
        t.dim() > 0,
        "zero-dimensional tensor (at position ", i, ") cannot be concatenated");
    i++;
  }
}

inline c10::MemoryFormat cat_compute_output_memory_format(const MaterializedITensorListRef& inputs) {
  c10::optional<c10::MemoryFormat> format = c10::nullopt;
  for (const Tensor& t : inputs) {
    auto f = t.suggest_memory_format();
    if (f == c10::MemoryFormat::Contiguous) {
        return f;
    }
    if (format.has_value() && format.value() != f) {
        return c10::MemoryFormat::Contiguous;
    }
    format = f;
  }
  return format.value();
}

TORCH_PRECOMPUTE_META_FUNC(cat)(const ITensorListRef& tensors, int64_t dim) {
  // previously, size [0] tensors were the only possible empty tensors; thus, it wasn't possible
  // to cat empty tensors unless all the other tensors were 1-dimensional, so we allowed these tensors
  // to be "skipped".  We maintain this behavior for backwards compatibility, but only for this specific
  // size (i.e. other empty sizes are not skipped).
  auto materialized = tensors.materialize();

  cat_check_no_zero_dim(materialized);
  dim = at::legacy_cat_wrap_dim(dim, materialized);

  // Checking names before the actual dimensions.
  auto maybe_outnames = namedinference::compute_cat_outnames(materialized);

  TORCH_CHECK(
      materialized.size() > 0, "torch.cat(): expected a non-empty list of Tensors");

  // Look for the first valid tensor.
  size_t valid = materialized.size();
  for (const auto i : c10::irange(materialized.size())) {
    if (!at::native::cat_should_skip_tensor(materialized[i].get())) {
      valid = i;
      break;
    }
  }

  bool all_contiguous = true;
  bool all_same_dtype = true;
  bool all_same_sizes_and_stride = true;
  auto memory_format = cat_compute_output_memory_format(materialized);

  // Compute what the output dtype should be:
  const auto& result = maybe_get_output();
  auto is_out_defined = result.defined();
  auto out_dtype = at::native::result_type(tensors);

  // If the output tensor is defined, we need to take it into account
  // when computing the actual output dtype and the flags.
  if (is_out_defined) {
    // Check for type promotion, if the output tensor is defined.
    TORCH_CHECK(
        canCast(out_dtype, result.scalar_type()),
        "torch.cat(): input types can't be cast to the desired output type ",
        result.scalar_type());
    out_dtype = result.scalar_type();
    all_contiguous = result.is_contiguous(memory_format);
  }

  // Fallback 'set_output' parameters.
  // (in case we don't find a valid tensor)
  DimVector sizes {0};
  TensorOptions options = materialized[0].get().options()
      .dtype(out_dtype)
      .memory_format(memory_format);

  // If we found a valid tensor, check whether the input tensors
  // are compatible, i.e. we can execute `cat` on them.
  bool found_valid_tensor = valid < materialized.size();
  if (found_valid_tensor) {
    TORCH_CHECK(
        dim <= materialized[valid].get().dim(), "torch.cat(): dimension ", dim, "out of range");

    // Compute the output tensor size.
    // It should have the same shape as any other valid tensor,
    // except in the dimension 'dim'.
    size_t size_at_dim = 0;
    for (const auto i : c10::irange(materialized.size())) {
      const Tensor& t = materialized[i];
      all_same_dtype = all_same_dtype && out_dtype == t.scalar_type();
      if (!at::native::cat_should_skip_tensor(t)) {
        at::native::check_cat_shape_except_dim(materialized[valid], t, dim, i);
        size_at_dim += t.size(dim);
        all_contiguous = all_contiguous && t.is_contiguous(memory_format);
        all_same_sizes_and_stride = all_same_sizes_and_stride &&
            t.sizes() == materialized[valid].get().sizes() &&
            t.strides() == materialized[valid].get().strides();
      } else {
        all_contiguous = false;
      }
    }

    // Actually set the output.
    sizes = materialized[valid].get().sizes().vec();
    sizes[dim] = size_at_dim;
    options = materialized[valid].get().options()
        .dtype(out_dtype)
        .memory_format(memory_format);
  }

  set_output_raw_strided(0, sizes, {}, options, maybe_outnames);
  // Checks for overlaps between the inputs and the output tensor.
  if (is_out_defined && found_valid_tensor) {
    at::assert_no_internal_overlap(result);
    for (const Tensor& t : materialized) {
      at::assert_no_overlap(result, t);
    }
  }

  return TORCH_PRECOMPUTE_STRUCT(cat)()
      .set_dim(dim)
      .set_valid(valid)
      .set_all_contiguous(all_contiguous)
      .set_all_same_dtype(all_same_dtype)
      .set_all_same_sizes_and_stride(all_same_sizes_and_stride)
      .set_memory_format(memory_format);
}
} // namespace meta

namespace native {

DEFINE_DISPATCH(cat_serial_stub);
DEFINE_DISPATCH(stack_serial_stub);

Tensor _reshape_from_tensor(const Tensor& self, const Tensor& shape_tensor) {
  TORCH_CHECK(shape_tensor.dim() == 1);
  std::vector<int64_t> shape;
  auto accessor = shape_tensor.accessor<int64_t, 1>();
  for (const auto i : c10::irange(shape_tensor.numel())) {
    shape.push_back(accessor[i]);
  }
  return self.reshape(IntArrayRef(shape));
}

Tensor _shape_as_tensor(const Tensor& self) {
  auto options = TensorOptions(at::kLong);
  return at::tensor(self.sizes(), options);
}

Tensor& set_(Tensor& result, Storage source) {
  int64_t new_size =
      static_cast<int64_t>(source.nbytes() / result.dtype().itemsize());
  return result.set_(source, 0, new_size, {});
}

// unify with cuda implementation?  This is not done to avoid a dispatch in resize_impl_cpu_
Tensor& set_storage_cpu_(Tensor& result, Storage storage, int64_t storage_offset, IntArrayRef size, IntArrayRef stride) {
  checkSetStorage(result, storage, storage_offset, size, stride);

  result.unsafeGetTensorImpl()->set_storage_offset(storage_offset);
  at::OptionalIntArrayRef stride_opt = stride.data() != nullptr ?
                                          at::OptionalIntArrayRef(stride) : c10::nullopt;
  // We can re-use this kernel for the meta device.
  // We just need to make sure we don't actually try to resize the (null) storage.
  at::native::resize_impl_cpu_(result.unsafeGetTensorImpl(), size, stride_opt, /*resize_storage=*/!result.is_meta());
  return result;
}

Tensor& set_storage_meta__symint(Tensor& result, Storage storage, c10::SymInt storage_offset, c10::SymIntArrayRef size, c10::SymIntArrayRef stride) {
  checkSetStorage(result, storage, storage_offset, size, stride);

  c10::SymDimVector contiguous_strides;
  if (stride.data() == nullptr) {
    // TODO: dedupe this with empty() symbolic logic
    int64_t dim = size.size();
    contiguous_strides.resize(dim);
    if (dim > 0) {
      const auto last_idx = dim - 1;
      contiguous_strides.at(last_idx) = 1;
      for (auto i = last_idx - 1; i >= 0; --i) {
        // TODO: max with 1
        contiguous_strides.at(i) = contiguous_strides.at(i+1) * size.at(i+1);
      }
    }
    stride = contiguous_strides;
  }

  // Run this before storage setting so we can access numel
  result.unsafeGetTensorImpl()->set_sizes_and_strides(size, stride, storage_offset);

  // Matches maybe_resize_storage_cpu no-numel behavior
  if (result.sym_numel() != 0) {
    // maybe_resize_storage_cpu can handle no storage exists at all but
    // that should never be the case here
    TORCH_INTERNAL_ASSERT(storage);
    TORCH_CHECK(storage.resizable(), "Trying to resize storage that is not resizable");
    // All meta data pointers are the same, so we don't have to "re" allocate
    // it.  TODO: Actually this might not quite be correct if we use special
    // pointers to track whether or not fake cuda tensors are pinned or not
    const auto itemsize = result.dtype().itemsize();
    c10::SymInt size_bytes = at::detail::computeStorageNbytes(
        size, stride, itemsize, storage_offset);
    storage.set_nbytes(std::move(size_bytes));
  }
  return result;
}

Tensor& set__symint(Tensor& result, const Tensor& storage, c10::SymInt storage_offset, c10::SymIntArrayRef size, c10::SymIntArrayRef stride) {
  TORCH_CHECK(storage.is_contiguous(), "passed in tensor to be used as storage must be contiguous");
  return result.set__symint(storage.storage(), storage_offset + storage.sym_storage_offset(), size, stride);
}

Tensor& set_tensor_(Tensor& result, const Tensor& source) {
  if (result.unsafeGetTensorImpl() != source.unsafeGetTensorImpl()) {
    return result.set_(source.storage(), source.storage_offset(), source.sizes(), source.strides());
  }
  return result;
}

// this needs to be split along CPU/CUDA lines because we don't have a consistent
// way of getting the allocator to use for a device (c10::GetAllocator is not
// the same as at::cuda::getCUDADeviceAllocator().
Tensor& set_cpu_(Tensor& result) {
  caffe2::TypeMeta dtype = result.dtype();
  Storage storage(
      Storage::use_byte_size_t(),
      0,
      c10::GetAllocator(kCPU),
      true);
  result.set_(storage, 0, {0}, {});
  TORCH_INTERNAL_ASSERT(dtype == result.dtype());
  return result;
}

// We can't re-use the cpu kernel here because we don't want to use the cpu allocator.
Tensor& set_meta_(Tensor& result) {
  caffe2::TypeMeta dtype = result.dtype();
  Storage storage(
      Storage::use_byte_size_t(),
      0,
      c10::GetAllocator(kMeta),
      true);
  result.set_(storage, 0, {0}, {});
  TORCH_INTERNAL_ASSERT(dtype == result.dtype());
  return result;
}

Tensor sparse_broadcast_to(const Tensor& self, IntArrayRef size) {
  TORCH_CHECK(self.is_sparse(), "input must be sparse tensor");
  int64_t sparse_extra_ndim = size.size() - self.dim();
  int64_t sparse_ndim = size.size() - self.dense_dim();
  TORCH_CHECK(sparse_extra_ndim >= 0, "input not broadcastable to size with smaller dimensionality");
  Tensor indices = self._indices();
  Tensor values = self._values();
  auto nnz = values.size(0);

  std::vector<int64_t> broadcast_sizes;
  std::vector<int64_t> broadcast_dense_sizes;
  std::vector<int64_t> broadcast_dims;
  std::vector<int64_t> unchanged_dims;
  broadcast_sizes.reserve(sparse_ndim);
  broadcast_dense_sizes.reserve(self.dense_dim() + 1);
  broadcast_dims.reserve(self.sparse_dim());
  unchanged_dims.reserve(self.sparse_dim());
  int64_t nnz_factor = 1;
  int64_t min_broadcast_dim = (sparse_extra_ndim > 0 ? 0: -1);
  int64_t max_unchanged_dim = -1;
  for (int64_t i=0; i<sparse_extra_ndim; i++) {
    auto d = size[i];
    nnz_factor *= d;
    broadcast_sizes.emplace_back(d);
  }
  for (int64_t i=0; i<self.sparse_dim(); i++) {
    auto d = size[sparse_extra_ndim + i];
    if (self.size(i) != d) {
      TORCH_CHECK(self.size(i) == 1,
                  "The expanded size of the tensor (",size[sparse_extra_ndim + i],") ",
                  "must match the existing size (",self.size(i),")");
      nnz_factor *= d;
      broadcast_sizes.emplace_back(d);
      if (min_broadcast_dim == -1) {
        min_broadcast_dim = sparse_extra_ndim + i;
      }
      broadcast_dims.emplace_back(i);
    } else {
      unchanged_dims.emplace_back(i);
      max_unchanged_dim = sparse_extra_ndim + i;
    }
  }
  // to_broadcast conserves is_coalesced property iff only the last
  // sparse dimensions are expaned. Possible expansion of dense
  // dimensions can be discarded as it does not affect the is_coalesce
  // property.
  bool is_coalesced = self.dim()==0 || (self.is_coalesced() && (max_unchanged_dim < min_broadcast_dim || min_broadcast_dim == -1));

  broadcast_dense_sizes.emplace_back(nnz);
  for (int64_t i=0; i<self.dense_dim(); i++) {
    broadcast_dense_sizes.emplace_back(size[sparse_extra_ndim + self.sparse_dim() + i]);
  }

  std::vector<int64_t> new_indices_size{sparse_ndim, nnz * nnz_factor};
  std::vector<int64_t> new_values_size(values.sizes().vec());
  new_values_size[0] = new_indices_size[1];

  Tensor new_values = values.expand(broadcast_dense_sizes).repeat_interleave(nnz_factor, 0);
  Tensor new_indices = indices.new_empty(new_indices_size);
  if (broadcast_sizes.size()>0) {
    // ones(broadcast_sizes).nonzero() is equivalent to
    // product(map(arange, broadcast_sizes)) but avoids creating
    // auxilary arange tensors
    Tensor broadcast_indices = at::native::new_ones(indices, broadcast_sizes).nonzero().transpose(0, 1).tile(nnz);
    new_indices.narrow(0, 0, sparse_extra_ndim).copy_(broadcast_indices.narrow(0, 0, sparse_extra_ndim));
    for (size_t i=0; i<broadcast_dims.size(); i++) {
      int64_t j=broadcast_dims[i];
      new_indices.select(0, sparse_extra_ndim + j).copy_(broadcast_indices.select(0, sparse_extra_ndim + i));
    }
  }
  for (int64_t j:unchanged_dims) {
    new_indices.select(0, sparse_extra_ndim + j).copy_(indices.select(0, j).repeat_interleave(nnz_factor));
  }
  return at::sparse_coo_tensor(new_indices, new_values, size)._coalesced_(is_coalesced);
}

Tensor broadcast_to_symint(const Tensor& self, SymIntArrayRef size) {
  return self.expand_symint(size);
}

std::vector<Tensor> broadcast_tensors(TensorList tensors) {
  return expand_outplace(tensors);
}

TORCH_IMPL_FUNC(cat_out_cpu)
(const ITensorListRef& tensors,
 int64_t dim,
 int64_t valid,
 bool all_contiguous,
 bool all_same_dtype,
 bool all_same_sizes_and_stride,
 MemoryFormat memory_format,
 const Tensor& result) {
  if (result.numel() == 0) {
    return;
  }

  auto materialized = tensors.materialize();

  // fast path for single thread when both inputs and result are contiguous and not empty
  bool use_serial_kernel = result.numel() < at::internal::GRAIN_SIZE || at::get_num_threads() == 1;
  ScalarType dtype = materialized[valid].get().scalar_type();
  bool serial_dtype = (dtype == ScalarType::Double || dtype == ScalarType::Float || dtype == ScalarType::BFloat16);
  if (use_serial_kernel && all_contiguous && all_same_dtype && serial_dtype) {
    cat_serial_stub(kCPU, result, materialized, dim);
    return;
  }

  int64_t offset = 0;
  if (all_same_sizes_and_stride && result.is_contiguous(memory_format) &&
      all_same_dtype) {
    const Tensor& source_slice = materialized[valid];
    auto slice_dim_size = source_slice.sizes()[dim];
    auto result_slice = result.narrow(dim, 0, slice_dim_size);
    auto result_slice_data = result_slice.data_ptr();
    auto result_stride_bytes = result.stride(dim) * elementSize(result.scalar_type());

    auto iter = TensorIteratorConfig()
      .set_check_mem_overlap(false)
      .resize_outputs(false)
      .add_output(result_slice)
      .add_input(source_slice)
      .enforce_safe_casting_to_output(true)
      .build();

    for (const Tensor& tensor : materialized) {
      if (cat_should_skip_tensor(tensor)) {
        continue;
      }
      auto source_data = static_cast<char*>(tensor.data_ptr());
      auto result_data = static_cast<char*>(result_slice_data) + offset * result_stride_bytes;
      iter.unsafe_replace_operand(0, result_data);
      iter.unsafe_replace_operand(1, source_data);
      copy_stub(iter.device_type(), iter, false);
      offset += slice_dim_size;
    }
  } else {
    for (const Tensor& tensor: materialized) {
      if (cat_should_skip_tensor(tensor)) {
        continue;
      }
      auto slice_dim_size = tensor.sizes()[dim];
      auto result_slice = result.narrow(dim, offset, slice_dim_size);

      auto iter = TensorIteratorConfig()
        .set_check_mem_overlap(false)  // Already checked above
        .resize_outputs(false)
        .add_output(result_slice)
        .add_input(tensor)
        .promote_inputs_to_common_dtype(true)
        .cast_common_dtype_to_outputs(true)
        .enforce_safe_casting_to_output(true)
        .build();
      copy_stub(iter.device_type(), iter, false);
      offset += slice_dim_size;
    }
  }
}

Tensor& cat_out(TensorList tensors, Dimname dim, Tensor& result) {
  TORCH_CHECK(!tensors.empty(), "expected a non-empty list of Tensors");
  return at::cat_out(result, tensors, dimname_to_position(tensors[0], dim));
}

Tensor cat(TensorList tensors, Dimname dim) {
  TORCH_CHECK(!tensors.empty(), "expected a non-empty list of Tensors");
  return at::cat(tensors, dimname_to_position(tensors[0], dim));
}

// torch.concat, alias for torch.cat
Tensor& concat_out(TensorList tensors, Dimname dim, Tensor& result) {
  return at::cat_out(result, tensors, dimname_to_position(tensors[0], dim));
}

Tensor concat(TensorList tensors, Dimname dim) {
  return at::cat(tensors, dimname_to_position(tensors[0], dim));
}

Tensor & concat_out(TensorList tensors, int64_t dim, Tensor & result) {
  return at::cat_out(result, tensors, dim);
}

Tensor concat(TensorList tensors, int64_t dim) {
  return at::cat(tensors, dim);
}

// torch.concatenate, alias for torch.cat
Tensor& concatenate_out(TensorList tensors, Dimname dim, Tensor& result) {
  return at::cat_out(result, tensors, dimname_to_position(tensors[0], dim));
}

Tensor concatenate(TensorList tensors, Dimname dim) {
  return at::cat(tensors, dimname_to_position(tensors[0], dim));
}

Tensor& concatenate_out(TensorList tensors, int64_t dim, Tensor & result) {
  return at::cat_out(result, tensors, dim);
}

Tensor concatenate(TensorList tensors, int64_t dim) {
  return at::cat(tensors, dim);
}

static bool sizes_match_except(IntArrayRef s1, IntArrayRef s2, int64_t dim_except /* should already be wrapped */) {
  if (s1.size() != s2.size()) {
    return false;
  }
  for (const auto i : c10::irange(static_cast<int64_t>(s1.size()))) {
    if (i != dim_except && s1[i] != s2[i]) {
      return false;
    }
  }
  return true;
}

// Check to see if the shape of tensors is compatible
// for being concatenated along a given dimension.
static void check_cat_sparse_dims(Tensor const &t,
  int64_t pos /* used only for debug messages */,
  IntArrayRef sizes,
  int64_t wrapped,
  int64_t sparse_dim,
  int64_t dense_dim) {
    TORCH_CHECK(t.is_sparse(),
            "Concatenating sparse tensors, but a dense tensor was found at position ", pos, ".");
    TORCH_CHECK(sizes_match_except(sizes, t.sizes(), wrapped),
            "All tensors must have the same shape: ", sizes, " (except in the concatenating dimension),"
            " but found shape: ", t.sizes(), " at position ", pos, ".");
    TORCH_CHECK(t.sparse_dim() == sparse_dim && t.dense_dim() == dense_dim,
            "All tensors must have the same sparse_dim and dense_dim: ", sparse_dim, ", ", dense_dim,
            ", but tensor at position ", pos, " has ", t.sparse_dim(), ", ", t.dense_dim(), ".");
}

static Tensor cat_sparse_impl(const MaterializedITensorListRef& tensors, int64_t dim) {
  std::vector<Tensor> indices;
  std::vector<Tensor> values;
  int64_t wrapped = maybe_wrap_dim(dim, tensors[0].get().dim());
  int64_t sparse_dim = tensors[0].get().sparse_dim();
  int64_t dense_dim = tensors[0].get().dense_dim();
  IntArrayRef sizes = tensors[0].get().sizes();
  if (wrapped < sparse_dim) {
    for (const auto i : c10::irange(tensors.size())) {
      const Tensor& t = tensors[i];
      check_cat_sparse_dims(t, i, sizes, wrapped, sparse_dim, dense_dim);
      indices.push_back(t._indices());
      values.push_back(t._values());
    }
    Tensor idxs = at::cat(indices, 1);
    Tensor vals = at::cat(values, 0);

    // We now need to move the indices of each
    // input tensor up along `dim` by an appropriate amount.
    // E.g., if t1 has indices [[2,3,4],[5,6,7]],
    // and sizes [10, 7]
    // then torch.cat((t1,t1,t1),1) should have indices
    // [[2,3,4,2,3,4,2,3,4],[5,6,7,12,13,14,19,20,21]],
    // so we need to increase idxs[1][3:6] by 7
    // and idxs[1][6:9] by 14.
    int64_t col = 0;
    int64_t cumulative_offset = 0;
    for (const auto i : c10::irange(tensors.size())) {
      const Tensor& t = tensors[i];
      int64_t this_piece_size = t._nnz();
      // cumulative_offset is zero for the first piece, so
      // don't waste time doing this operation unless i > 0.
      if (i > 0) {
        idxs[wrapped].narrow(0, col, this_piece_size) += cumulative_offset;
      }
      cumulative_offset += t.size(wrapped);
      col += this_piece_size;
    }
    auto sizes_copy = sizes.vec();
    sizes_copy[wrapped] = cumulative_offset;
    return native::sparse_coo_tensor(
        idxs,
        vals,
        sizes_copy,
        optTypeMetaToScalarType(tensors[0].get().options().dtype_opt()),
        tensors[0].get().options().layout_opt(),
        tensors[0].get().options().device_opt(),
        tensors[0].get().options().pinned_memory_opt());
  }
  else {
    // Catting along a dense dimension requires us to create new values.
    // For illustration, consider the sparse 3d tensors t1 and t2,
    // given by t1 = [[[1,2],[3,4]], ... (zeros) ..., [[5,6],[7,8]]]
    // and t2 = [... (zeros) ..., [[9, 10], [11,12]], ... (zeros) ...],
    // Their concatenation along dimension 2 is:
    // [[[1,2,0,0],[3,4,0,0]], ... (zeros) ..., [[0,0,9,10],[0,0,11,12]], ... (zeros) ..., [[5,6,0,0],[7,8,0,0]]]
    //
    // Their values tensors are, respectively,
    // [[[1,2],[3,4]],[[5,6],[7,8]]] and [[[9,10],[11,12]]].
    //
    // and so the values tensor of their concatenation along dim 2 will be:
    // [[[1,2,0,0],[3,4,0,0]],[[5,6,0,0],[7,8,0,0]],[[0,0,9,10],[0,0,11,12]]]
    //
    // which we can get by taking the values tensor of each tensor, catting it with zeros of the appropriate size on the left and right,
    // and then catting all those results together.

    // The dimension in each tensor's values object that corresponds to the overall dimension along which we're catting.
    int64_t values_dim = wrapped - sparse_dim + 1;
    // The final size along the catted dimension.
    const int64_t total_size = std::accumulate(
        tensors.begin(),
        tensors.end(),
        static_cast<int64_t>(0),
        [values_dim](int64_t l, const Tensor& r) {
          return l + r._values().size(values_dim);
        });
    auto zeros_sizes = tensors[0].get()._values().sizes().vec();
    int64_t cumulative_size = 0;
    std::vector<Tensor> vals_pieces;
    std::vector<Tensor> idxs_pieces;
    for (const auto i : c10::irange(tensors.size())) {
      const Tensor& t = tensors[i];
      check_cat_sparse_dims(t, i, sizes, wrapped, sparse_dim, dense_dim);
      // dimension 0 of values corresponds to the number of values,
      // rather than to any logical dimension of the sparse tensor.
      zeros_sizes[0] = t._values().size(0);
      zeros_sizes[values_dim] = cumulative_size;
      cumulative_size += t._values().size(values_dim);
      auto z1 = at::zeros(
          zeros_sizes,
          optTypeMetaToScalarType(t._values().options().dtype_opt()),
          t._values().options().layout_opt(),
          t._values().options().device_opt(),
          t._values().options().pinned_memory_opt());
      zeros_sizes[values_dim] = total_size - cumulative_size;
      auto z2 = at::zeros(
          zeros_sizes,
          optTypeMetaToScalarType(t._values().options().dtype_opt()),
          t._values().options().layout_opt(),
          t._values().options().device_opt(),
          t._values().options().pinned_memory_opt());
      vals_pieces.push_back(at::cat({z1, t._values(), z2}, values_dim));
      idxs_pieces.push_back(t._indices());
    }
    auto sizes_copy = sizes.vec();
    sizes_copy[wrapped] = total_size;
    // This can create an uncoalesced tensor
    return native::sparse_coo_tensor(
        at::cat(idxs_pieces, 1),
        at::cat(vals_pieces),
        sizes_copy,
        optTypeMetaToScalarType(tensors[0].get().options().dtype_opt()),
        tensors[0].get().options().layout_opt(),
        tensors[0].get().options().device_opt(),
        tensors[0].get().options().pinned_memory_opt());
  }
}

Tensor cat_sparse(const ITensorListRef& tensors, int64_t dim) {
  auto materialized = tensors.materialize();
  auto maybe_outnames = namedinference::compute_cat_outnames(materialized);
  auto result = cat_sparse_impl(materialized, at::legacy_cat_wrap_dim(dim, materialized));
  namedinference::propagate_names_if_nonempty(result, maybe_outnames);
  return result;
}

Tensor block_diag(TensorList tensors) {
  Tensor result;
  if (tensors.size() == 0) {
    result = at::empty({1, 0});
    return result;
  }

  const Device& device = tensors[0].device();
  for (const auto tensor_idx : c10::irange(tensors.size())) {
    const Tensor& tensor = tensors[tensor_idx];

    TORCH_CHECK(
      tensor.device() == device,
      "torch.block_diag: input tensors must all be on the same device.",
      " Input 0 is on device ", device,
      " and input ", tensor_idx, " is on device ", tensor.device()
    );
  }

  ScalarType output_scalar_type = native::result_type(tensors);
  int64_t result_dim0 = 0;
  int64_t result_dim1 = 0;
  std::vector<Tensor> tensors_2D(tensors.size());

  // Sum the dimensions of the tensors, check tensor sizes,
  // and expand all 0-D and 1-D tensors so that everything
  // is 2-D
  for (const auto tensor_idx : c10::irange(tensors.size())) {
    const Tensor& tensor = tensors[tensor_idx];
    int64_t ndims = tensor.dim();
    TORCH_CHECK(
      ndims <= 2,
      "torch.block_diag: Input tensors must have 2 or fewer dimensions. Input ",
      tensor_idx, " has ", ndims, " dimensions"
    );

    int64_t dim0 = 1;
    int64_t dim1 = 1;

    if (ndims == 2) {
      dim0 = tensor.size(0);
      dim1 = tensor.size(1);
      tensors_2D[tensor_idx] = tensor;
    } else if (ndims == 1) {
      // Switching dim 0 to dim 1 is intentional
      dim1 = tensor.size(0);
      tensors_2D[tensor_idx] = tensor.expand({dim0, dim1});
    } else {
      tensors_2D[tensor_idx] = tensor.expand({dim0, dim1});
    }
    result_dim0 += dim0;
    result_dim1 += dim1;
  }

  result = at::zeros(
    {result_dim0, result_dim1},
    tensors[0].options().dtype(output_scalar_type)
  );

  int64_t cur_dim0 = 0;
  int64_t cur_dim1 = 0;

  // Copy each tensor into the appropriate location in the result matrix
  for (const auto& tensor : tensors_2D) {
    int64_t dim0 = tensor.size(0);
    int64_t dim1 = tensor.size(1);
    result.slice(0, cur_dim0, cur_dim0+dim0).slice(1, cur_dim1, cur_dim1+dim1).copy_(tensor);

    cur_dim0 += dim0;
    cur_dim1 += dim1;
  }

  return result;
}

std::vector<Tensor> chunk(const Tensor& self, int64_t chunks, int64_t dim) {
  TORCH_CHECK(self.dim() > 0,
           "chunk expects at least a 1-dimensional tensor");
  TORCH_CHECK(chunks > 0,
           "chunk expects `chunks` to be greater than 0, got: ", chunks);

  const auto dim_size = self.sym_size(dim);
  auto split_size = (dim_size + chunks - 1) / chunks;

  // We need to call split_with_sizes in the case where split_size and dimension size are 0, because
  // a call to split would discard the number of chunks (because we can have an arbitrary number of
  // 0-sized chunks adding up to 0).  So, call split_with_sizes with the correct number of chunks,
  // eventually we will do this for all cases.
  if (split_size == 0 && dim_size == 0) {
    std::vector<c10::SymInt> split_sizes(chunks, split_size);
    split_sizes[chunks - 1] = split_size - (split_size * chunks - dim_size);
    return self.split_with_sizes_symint(split_sizes, dim);
  } else {
    return self.split_symint(split_size, dim);
  }
}

std::vector<Tensor> tensor_split_sections_symint(const Tensor& self, c10::SymInt sym_sections, int64_t dim) {
  TORCH_CHECK(self.dim() > 0, "tensor_split expected at least a 1-dimensional tensor, but got a tensor with ", self.dim()," dims");
  int64_t dim_ = maybe_wrap_dim(dim, self.dim());
  // NB: intentional, sections specifies number of output tensors, which
  // cannot be polymorphic
  int64_t sections = sym_sections.guard_int(__FILE__, __LINE__);
  TORCH_CHECK(sections > 0, "number of sections must be larger than 0, got ", sections);
  const auto dim_size = self.sym_size(dim_);
  std::vector<Tensor> splits(sections);
  auto min_split_size = dim_size / sections;
  auto num_splits_one_extra = dim_size % sections;
  c10::SymInt start_idx = 0;
  for (const auto split_idx : c10::irange(sections)) {
    auto split_size = (num_splits_one_extra > split_idx) ? (min_split_size + 1) : min_split_size;
    splits[split_idx] = at::slice_symint(self, dim_, start_idx, start_idx + split_size);
    start_idx += split_size;
  }
  return splits;
}

template <typename T>
std::vector<Tensor> _tensor_split_indices(const Tensor& self, ArrayRef<T> indices, int64_t dim) {
  TORCH_CHECK(self.dim() > 0, "tensor_split expected at least a 1-dimensional tensor, but got a tensor with ", self.dim()," dims");
  int64_t dim_ = maybe_wrap_dim(dim, self.dim());
  int64_t num_indices = indices.size();
  std::vector<Tensor> splits(num_indices + 1);
  T start_idx(0);
  for (const auto split_idx : c10::irange(num_indices)) {
    auto end_idx = indices[split_idx];
    splits[split_idx] = at::symint::slice<T>(self, dim_, start_idx, end_idx);
    start_idx = end_idx;
  }
  splits[num_indices] = at::symint::slice<T>(self, dim_, start_idx, at::symint::size<T>(self, dim_));
  return splits;
}

std::vector<Tensor> tensor_split(const Tensor& self, IntArrayRef indices, int64_t dim) {
  return _tensor_split_indices(self, indices, dim);
}

std::vector<Tensor> tensor_split_indices_symint(const Tensor& self, SymIntArrayRef indices, int64_t dim) {
  return _tensor_split_indices(self, indices, dim);
}

std::vector<Tensor> tensor_split(const Tensor& self, const Tensor& tensor_indices_or_sections, int64_t dim) {
  TORCH_CHECK(self.dim() > 0, "tensor_split expected at least a 1-dimensional tensor, but got a tensor with ", self.dim()," dims");
  auto split_device = tensor_indices_or_sections.device();
  TORCH_CHECK(split_device == kCPU,
    "tensor_split expected tensor_indices_or_sections to be on cpu, but it's on ", split_device);
  auto split_dtype = tensor_indices_or_sections.scalar_type();
  TORCH_CHECK(split_dtype == at::kLong,
    "tensor_split expected tensor_indices_or_sections to have dtype of long, but got ", split_dtype);
  auto split_dim = tensor_indices_or_sections.dim();
  TORCH_CHECK(split_dim == 1 || split_dim == 0,
    "tensor_split expected tensor_indices_or_sections to be a zero-dimensional or one-dimensional tensor, but got a tensor with ", split_dim, " dims");

  if (split_dim == 0) {
    int64_t sections = tensor_indices_or_sections.item<int64_t>();
    return self.tensor_split(sections, dim);
  } else {
    auto indices_data = tensor_indices_or_sections.data_ptr<int64_t>();
    auto stride = tensor_indices_or_sections.stride(0);
    auto numel = tensor_indices_or_sections.numel();
    std::vector<int64_t> indices(numel);
    for (const auto offset : c10::irange(numel)) {
      // indices tensor could be non-contiguous
      indices[offset] = *(indices_data + offset * stride);
    }
    return self.tensor_split(indices, dim);
  }
}

std::vector<Tensor> unsafe_chunk(const Tensor& self, int64_t chunks, int64_t dim) {
  TORCH_CHECK(self.dim() > 0,
           "chunk expects at least a 1-dimensional tensor");
  TORCH_CHECK(chunks > 0,
           "chunk expects `chunks` to be greater than 0, got: ", chunks);

  const auto dim_size = self.size(dim);
  int64_t split_size = (dim_size + chunks - 1) / chunks;

  // See the comment above in chunk(...)
  if (split_size == 0 && dim_size == 0) {
    std::vector<int64_t> split_sizes(chunks, split_size);
    split_sizes[chunks - 1] = split_size - (split_size * chunks - dim_size);
    return self.unsafe_split_with_sizes(split_sizes, dim);
  } else {
    return self.unsafe_split(split_size, dim);
  }
}

Tensor diagflat(const Tensor& self, int64_t offset) {
  return self.contiguous().view(-1).diag(offset);
}

Tensor diagonal(const Tensor& self, int64_t offset, int64_t dim1_, int64_t dim2_) {
  int64_t nDims = self.dim();
  int64_t dim1 = maybe_wrap_dim(dim1_, nDims);
  int64_t dim2 = maybe_wrap_dim(dim2_, nDims);
  TORCH_CHECK(dim1 != dim2, "diagonal dimensions cannot be identical ", dim1_, ", ", dim2_);
  auto outnames = namedinference::compute_diagonal_outnames(self, dim1, dim2);
  NoNamesGuard no_names_guard;

  // NOLINTNEXTLINE(cppcoreguidelines-init-variables)
  int64_t diag_size;
  int64_t storage_offset = self.storage_offset();
  // compute storage offset and size for the diagonal
  // for positive values of offset (above the main diagonal)
  // "leftmost columns" (along dim2) are dropped
  // for negative values of offset (below the main diagonal)
  // "topmost rows" (along dim1) are dropped.
  // Note that we invert +/- in the second to absorb the negative
  // sign in the offset.
  if (offset >= 0) {
    diag_size = std::max<int64_t>(std::min(self.size(dim1), self.size(dim2)-offset), 0);
  } else {
    diag_size = std::max<int64_t>(std::min(self.size(dim1)+offset, self.size(dim2)), 0);
  }

  // NumPy allows you to specify offsets "off the end"; let's just be careful not to
  // set a ridiculous storage_offset in that case (technically it shouldn't matter
  // because there are no elements in the tensor, but let's be kosher).
  if (diag_size == 0) {
    // skip
  } else if (offset >= 0) {
    storage_offset += offset * self.stride(dim2);
  } else {
    storage_offset -= offset * self.stride(dim1);
  }

  // construct new size and stride: we drop dim1 and dim2 (maximum first for not changing the index of the minimum)
  // the new ("joint") dimension is appended to the end of the shape / stride to match numpy semantics
  DimVector sizes(self.sizes().begin(), self.sizes().end());
  DimVector strides(self.strides().begin(), self.strides().end());
  sizes.erase(sizes.begin() + std::max(dim1, dim2));
  strides.erase(strides.begin() + std::max(dim1, dim2));
  sizes.erase(sizes.begin() + std::min(dim1, dim2));
  strides.erase(strides.begin() + std::min(dim1, dim2));
  sizes.push_back(diag_size);
  strides.push_back(self.stride(dim1)+self.stride(dim2));

  // return view with new parameters
  auto result = self.as_strided(sizes, strides, storage_offset);

  no_names_guard.reset();
  namedinference::propagate_names_if_nonempty(result, outnames);
  return result;
}

Tensor diagonal(const Tensor& self, Dimname outdim, Dimname dim1, Dimname dim2, int64_t offset) {
  auto result = at::diagonal(
      self,
      offset,
      dimname_to_position(self, dim1),
      dimname_to_position(self, dim2));
  // This is slower than it needs to be because there is no way to modify
  // the names of a tensor in-place right now. In the future we should consider
  // offering that functionality.
  std::vector<Dimname> new_names = result.names().vec();
  new_names[new_names.size() - 1] = outdim;
  return result.refine_names(new_names);
}

Tensor diag_embed(const Tensor& self, int64_t offset, int64_t dim1_, int64_t dim2_) {
  int64_t nDims = self.dim() + 1;
  int64_t dim1 = maybe_wrap_dim(dim1_, nDims);
  int64_t dim2 = maybe_wrap_dim(dim2_, nDims);
  TORCH_CHECK(dim1 != dim2, "diagonal dimensions cannot be identical ", dim1_, ", ", dim2_);
  int64_t new_dim_len = std::abs(offset) + self.size(-1);
  auto sizes = self.sizes().vec();
  sizes.pop_back();
  sizes.insert(sizes.begin() + std::min(dim1, dim2), new_dim_len);
  sizes.insert(sizes.begin() + std::max(dim1, dim2), new_dim_len);
  auto result = at::zeros(sizes, self.options());
  auto diag = result.diagonal(offset, dim1, dim2);
  diag.copy_(self);
  return result;
}

Tensor expand(const Tensor& self, c10::IntArrayRef size, bool /*unused*/) {
  TORCH_CHECK(size.size() >= (size_t)self.dim(),
           "expand(", self.toString(), "{", self.sizes(), "}, size=", size,
           "): the number of sizes provided (", size.size(), ") ",
           "must be greater or equal to the number of dimensions in the tensor (",
           self.dim(), ")");

  auto expandedSizesAndStrides = inferExpandGeometry_dimvector(self.sizes(), self.strides(), size);

  auto result = self.as_strided(
      expandedSizesAndStrides.sizes, expandedSizesAndStrides.strides);
  namedinference::propagate_names_for_expand(result, self);
  return result;
}

Tensor expand_as(const Tensor& self, const Tensor& other) {
  return self.expand_symint(other.sym_sizes());
}

Tensor sum_to_size(const Tensor& self, IntArrayRef size) {
  TORCH_CHECK(is_expandable_to(size, self.sizes()),
           "size {", size, "} is not expandable to size {", self.sizes(), "}.");

  return sum_to(self, size);
}

// We currently do not support per-channel quant for unfold, diagonal, expand, permute.
// TODO: Make this an aten function and replace as_strided_qtensorimpl once that is done.
Tensor make_qtensor(const Tensor& self, IntArrayRef size, IntArrayRef stride, QuantizerPtr quantizer) {
  auto result = at::detail::make_tensor<QTensorImpl>(
      c10::TensorImpl::VIEW, Storage(self.storage()), self.key_set(), self.dtype(), quantizer);
  setStrided(result, size, stride, self.storage_offset());
  return result;
}

Tensor as_strided_tensorimpl(const Tensor& self, IntArrayRef size, IntArrayRef stride, optional<int64_t> storage_offset_) {
  TORCH_INTERNAL_ASSERT(!self.is_mps(), "as_strided_tensorimpl does not work with MPS; call self.as_strided(...) instead");
  auto storage_offset = storage_offset_.value_or(self.storage_offset());
  auto result = at::detail::make_tensor<TensorImpl>(
      c10::TensorImpl::VIEW, Storage(self.storage()), self.key_set(), self.dtype());
  setStrided(result, size, stride, storage_offset);
  return result;
}

Tensor as_strided_tensorimpl_meta(const Tensor& self, IntArrayRef size, IntArrayRef stride, optional<int64_t> storage_offset_) {
  auto storage_offset = storage_offset_.value_or(self.storage_offset());
  auto result = at::detail::make_tensor<TensorImpl>(
      c10::TensorImpl::VIEW, Storage(self.storage()), self.key_set(), self.dtype());
  setStrided(result, size, stride, storage_offset);
  return result;
}

Tensor as_strided_tensorimpl_meta_symint(const Tensor& self, SymIntArrayRef sym_size, SymIntArrayRef sym_stride, optional<c10::SymInt> sym_storage_offset_) {
  auto sym_storage_offset = sym_storage_offset_.value_or(self.sym_storage_offset());
  auto result = at::detail::make_tensor<TensorImpl>(
      c10::TensorImpl::VIEW, Storage(self.storage()), self.key_set(), self.dtype());
  setStrided(result, sym_size, sym_stride, sym_storage_offset);
  return result;
}

Tensor as_strided_qtensorimpl(const Tensor& self, IntArrayRef size, IntArrayRef stride, optional<int64_t> storage_offset_) {
  auto storage_offset = storage_offset_.value_or(self.storage_offset());
  auto quantizer = get_qtensorimpl(self)->quantizer();
  TORCH_CHECK(
      quantizer->qscheme() == QScheme::PER_TENSOR_AFFINE,
      "Setting strides is possible only on uniformly quantized tensor");
  auto result = at::detail::make_tensor<QTensorImpl>(
      c10::TensorImpl::VIEW, Storage(self.storage()), self.key_set(), self.dtype(), quantizer);
  setStrided(result, size, stride, storage_offset);
  return result;
}

// This is an overloaded function similar to
// Tensor as_strided_qtensorimpl(const Tensor& self, IntArrayRef size, IntArrayRef stride, optional<int64_t> storage_offset_)
// and is currently not available through the dispatcher. The additional
// input, quantizer, is called by the select & slice methods.
// TODO: Make this function compatible with the dispatcher
Tensor as_strided_qtensorimpl(const Tensor& self, IntArrayRef size, IntArrayRef stride, optional<int64_t> storage_offset_,
  QuantizerPtr quantizer) {
  auto storage_offset = storage_offset_.value_or(self.storage_offset());
  TORCH_CHECK(
      (quantizer->qscheme() == QScheme::PER_TENSOR_AFFINE) ||
      (quantizer->qscheme() == QScheme::PER_CHANNEL_AFFINE),
      "Setting strides is possible only on uniformly or per channel quantized tensors");
  auto result = at::detail::make_tensor<QTensorImpl>(
      c10::TensorImpl::VIEW, Storage(self.storage()), self.key_set(), self.dtype(), quantizer);
  setStrided(result, size, stride, storage_offset);
  return result;
}

const Tensor &as_strided__symint(const Tensor& self, SymIntArrayRef size, SymIntArrayRef stride, optional<c10::SymInt> storage_offset_) {
  auto storage_offset = storage_offset_.value_or(self.sym_storage_offset());
  setStrided(self, size, stride, storage_offset);
  return self;
}

Tensor narrow_copy_dense(const Tensor& self, int64_t dim, int64_t start, int64_t length) {
  return self.narrow(dim, start, length).clone(at::MemoryFormat::Contiguous);
}

// Should just use narrow_copy_out, but this API is used internally at Meta:
// https://github.com/pytorch/pytorch/pull/87045#issuecomment-1309353561
Tensor narrow_copy_dense_cpu(const Tensor& self, int64_t dim, int64_t start, int64_t length){
  auto output = at::empty_like(self);
  return narrow_copy_dense_cpu_out(self, dim, start, length, output);
}

Tensor narrow_copy_sparse(const Tensor& self, int64_t dim, int64_t start, int64_t length) {
  int64_t allDim = self.dim();
  int64_t end = start+length;
  TORCH_CHECK(allDim > 0, "narrow() cannot be applied to a 0-dim tensor.");
  TORCH_CHECK(length >= 0, "narrow(): length must be non-negative.");
  TORCH_CHECK(dim >= 0 && dim < allDim,
    "Dimension ", dim, " out of range. Expecting 0 <= dim < ", allDim, ".");
  TORCH_CHECK(start >= 0 && end <= self.size(dim),
    "Invalid range to narrow. range(start, start+length) must be a subset of range(0, ", self.size(dim), ").")
  Tensor indices = self._indices();
  int64_t sparse_dim = self.sparse_dim();

  std::vector<int64_t> new_sizes = self.sizes().vec();
  new_sizes[dim] = length;

  Tensor new_values;
  Tensor new_indices;
  if (dim < sparse_dim) {
    Tensor mask = (indices[dim] >= start).__and__((indices[dim] < end));
    new_indices = indices.masked_select(mask).view({sparse_dim, -1});
    new_indices[dim].sub_(start);
    Tensor nzIndices = mask.nonzero().view(-1);
    new_values = self._values().index_select(0, nzIndices);
  } else {
    /* This means we are narrowing on a dense dim, which is in effect just a
        regular narrow on _values() */
    new_indices = indices;
    int64_t dense_dim = dim - sparse_dim + 1;
    new_values = self._values().narrow_copy(dense_dim, start, length);
  }

  auto newTensor = at::sparse_coo_tensor(new_indices, new_values, new_sizes);
  return newTensor._coalesced_(self.is_coalesced());
}

// Should just use narrow_copy_out, but this API is used internally at Meta:
// https://github.com/pytorch/pytorch/pull/87045#issuecomment-1309353561
Tensor& narrow_copy_dense_cpu_out(
  const Tensor& self, int64_t dim, int64_t start, int64_t length, Tensor& output
) {

  TORCH_CHECK(self.dim() > 0, "narrow() cannot be applied to a 0-dim tensor.");
  TORCH_CHECK(self.dtype() == output.dtype());

  auto self_contig = self.expect_contiguous();
  const auto self_sizes = self_contig->sizes();

  // wrap dim if negative and do bound check
  if (dim < 0) {
    dim = at::maybe_wrap_dim(dim, self_sizes.size());
  } else {
    TORCH_CHECK(dim < static_cast<int64_t>(self_sizes.size()));
  }

  // wrap start and do bound check
  const auto cur_size = self_sizes[dim];
  if (start != cur_size && start < 0) { // start being the end is valid, but
                                        // not a valid dim specification.
    start = at::maybe_wrap_dim(start, cur_size);
  }
  TORCH_CHECK(
      length >= 0 && start <= cur_size - length,
      "start (",
      start,
      ") + length (",
      length,
      ") exceeds dimension size (",
      cur_size,
      ").");

  // resize output
  auto output_sizes = self_sizes.vec();
  output_sizes[dim] = length;
  at::native::resize_(output, output_sizes);

  // NOLINTNEXTLINE(bugprone-narrowing-conversions,cppcoreguidelines-narrowing-conversions)
  const int64_t unit = c10::size_from_dim_(dim + 1, self_sizes);
  const int64_t num_blocks = c10::size_to_dim_(dim, self_sizes);

  const auto itemsize = self_contig->dtype().itemsize();
  // NOLINTNEXTLINE(clang-analyzer-deadcode.DeadStores)
  size_t src_nbytes = itemsize * self_contig->numel();
  // NOLINTNEXTLINE(clang-analyzer-deadcode.DeadStores)
  size_t dst_nbytes = itemsize * output.numel();

  size_t src_block_size = unit * self_sizes[dim];
  size_t dst_block_size = unit * length;

  if (num_blocks == 0 || dst_block_size == 0) {
    return output;
  }

  char* src_bytes = static_cast<char*>(self_contig->data_ptr());
  char* dst_bytes = static_cast<char*>(output.data_ptr());

  size_t src_block_size_bytes = itemsize * src_block_size;
  size_t dst_block_size_bytes = itemsize * dst_block_size;
  size_t src_offset = unit * start;

  char* src_offset_bytes = src_bytes + itemsize * src_offset;
  char* dst_offset_bytes = dst_bytes;

  for (const auto i : c10::irange(num_blocks)) {
    char* local_src_offset_bytes = src_offset_bytes + i * src_block_size_bytes;
    char* local_dst_offset_bytes = dst_offset_bytes + i * dst_block_size_bytes;
    TORCH_INTERNAL_ASSERT_DEBUG_ONLY(
        static_cast<void*>(local_src_offset_bytes + dst_block_size_bytes) <=
        static_cast<void*>(src_bytes + src_nbytes));
    TORCH_INTERNAL_ASSERT_DEBUG_ONLY(
        static_cast<void*>(local_dst_offset_bytes + dst_block_size_bytes) <=
        static_cast<void*>(dst_bytes + dst_nbytes));

    memcpy(
        local_dst_offset_bytes, local_src_offset_bytes, dst_block_size_bytes);
  }
  return output;
}

Tensor narrow(const Tensor& self, int64_t dim, int64_t start, int64_t length) {
  TORCH_CHECK(self.dim() > 0, "narrow() cannot be applied to a 0-dim tensor.");
  TORCH_CHECK(length >= 0, "narrow(): length must be non-negative.");
  auto cur_size = self.size(dim);
  if (start != cur_size) {  // start being the end is valid, but not a valid dim specification.
    start = maybe_wrap_dim(start, cur_size);
  }
  TORCH_CHECK(start <= cur_size - length,
           "start (", start, ") + length (", length, ") exceeds dimension size (", cur_size, ").");
  return at::slice(self, dim, start, start + length, 1);
}

Tensor narrow_symint(const Tensor& self, int64_t dim, SymInt start, SymInt length) {
  TORCH_CHECK(self.dim() > 0, "narrow() cannot be applied to a 0-dim tensor.");
  TORCH_CHECK(length >= 0, "narrow(): length must be non-negative.");
  auto cur_size = self.sym_size(dim);
  if (start != cur_size) {  // start being the end is valid, but not a valid dim specification.
    start = maybe_wrap_dim(start, cur_size);
  }
  TORCH_CHECK(start <= cur_size - length,
           "start (", start, ") + length (", length, ") exceeds dimension size (", cur_size, ").");
  return at::slice_symint(self, dim, start, start + length, 1);
}

// This overload exists purely for XLA, because they wanted to pass in "symbolic"
// start via Tensor.
Tensor narrow_tensor_symint(const Tensor& self, int64_t dim, const Tensor& start, SymInt length) {
  TORCH_CHECK(start.dim() == 0 && isIntegralType(start.scalar_type(), /*includeBool=*/false),
              "start must be an 0-dim integral Tensor.");
  int64_t st = start.item<int64_t>();
  return at::narrow_symint(self, dim, c10::SymInt(st), length);
}

std::tuple<DimVector, DimVector, std::vector<int64_t>>
_permute_size_stride_estimation(const Tensor& self, IntArrayRef dims) {
  const auto ndim = self.dim();
  TORCH_CHECK(ndim == static_cast<int64_t>(dims.size()),
      "permute(sparse_coo): number of dimensions in the tensor input ",
      "does not match the length of the desired ordering of dimensions ",
      "i.e. input.dim() = ", ndim, " is not equal to len(dims) = ", dims.size());

  const auto is_strided_layout = self.options().layout() == at::kStrided;
  const auto old_sizes = self.sizes();
  const auto old_strides = is_strided_layout ? self.strides() : IntArrayRef{};

  auto new_sizes = DimVector(ndim);
  auto new_strides = DimVector(is_strided_layout ? ndim : 0);
  auto wrapped_dims = std::vector<int64_t>(ndim);
  std::vector<bool> seen_dims(ndim);

  for (const auto i : c10::irange(ndim)) {
    const auto d = maybe_wrap_dim(dims[i], ndim);
    TORCH_CHECK(!seen_dims[d],
        "permute(): duplicate dims are not allowed.");
    seen_dims[d] = true;
    wrapped_dims[i] = d;
    new_sizes[i] = old_sizes[d];
    if (is_strided_layout) {
      new_strides[i] = old_strides[d];
    }
  }

  return std::make_tuple(new_sizes, new_strides, wrapped_dims);
}

Tensor permute(const Tensor& self, IntArrayRef dims) {
  DimVector new_sizes, new_strides;
  std::vector<int64_t> _;
  std::tie(new_sizes, new_strides, _) = _permute_size_stride_estimation(self, dims);
  return self.as_strided(new_sizes, new_strides);
}

Tensor permute_sparse_coo(const Tensor& self, IntArrayRef dims) {
  DimVector new_sizes, _;
  std::vector<int64_t> wrapped_dims;
  std::tie(new_sizes, _, wrapped_dims) = _permute_size_stride_estimation(self, dims);

  const auto ndim = self.dim();
  const auto sparse_ndim = self.sparse_dim();
  const auto dense_ndim = self.dense_dim();

  auto dims_id_perm = std::vector<int64_t>(ndim);
  auto dims_sparse_dense_id_perm = std::vector<int64_t>(ndim);
  for (const auto i : c10::irange(ndim)) {
    dims_id_perm[i] = i;
    dims_sparse_dense_id_perm[i] = wrapped_dims[i];
  }
  std::sort(dims_sparse_dense_id_perm.begin(), dims_sparse_dense_id_perm.begin() + sparse_ndim);
  std::sort(dims_sparse_dense_id_perm.begin() + sparse_ndim, dims_sparse_dense_id_perm.end());
  TORCH_CHECK(dims_sparse_dense_id_perm == dims_id_perm,
      "permute(sparse_coo): transpositions between sparse and dense dimensions are not allowed.",
      "Only transpositions within sparse and dense dimensions are supported.");

  const auto slice = [](std::vector<int64_t> v, size_t begin, size_t len) -> decltype(v) {
    return std::vector<int64_t>{v.begin() + begin, v.begin() + begin + len};
  };

  auto old_sparse_dims = slice(dims_id_perm, 0, sparse_ndim);
  auto old_dense_dims = slice(dims_id_perm, sparse_ndim, ndim - sparse_ndim);
  auto new_sparse_dims = slice(wrapped_dims, 0, sparse_ndim);
  auto new_dense_dims = slice(wrapped_dims, sparse_ndim, ndim - sparse_ndim);

  auto old_indices = self._indices();
  auto old_values = self._values();

  const auto new_indices = (new_sparse_dims == old_sparse_dims)
    ? old_indices
    : [&]() -> Tensor {
      auto sparse_perm_tensor = at::from_blob(reinterpret_cast<void*>(new_sparse_dims.data()),
          {sparse_ndim}, old_indices.options().device(at::kCPU));
      // creates new indices. It is possible to avoid that if COO
      // is allowed to store a permutation vector.
      return old_indices.index_select(0, sparse_perm_tensor.to(self.device().type()));
    }();
  const auto new_values = (new_dense_dims == old_dense_dims)
    ? old_values
    : [&]() -> Tensor {
      auto values_perm = std::vector<int64_t>(dense_ndim + 1);
      for (const auto i : c10::irange(dense_ndim)) {
        values_perm[i + 1] = new_dense_dims[i] - sparse_ndim + 1;
      }
      return old_values.permute(values_perm);
    }();

  const auto is_coalesced = self.is_coalesced() && (dims[0] == 0);
  return _sparse_coo_tensor_with_dims_and_tensors(
      sparse_ndim, dense_ndim, new_sizes, new_indices, new_values, self.options())
    ._coalesced_(is_coalesced);
}

Tensor repeat(const Tensor& self, IntArrayRef repeats) {
  TORCH_CHECK(repeats.size() >= (size_t)self.dim(),
           "Number of dimensions of repeat dims can not be smaller than number of dimensions of tensor");

  // Add new leading dimensions to the tensor if the
  // number of target dimensions is larger than the
  // number of source dimensions.
  int64_t num_new_dimensions = repeats.size() - self.dim();
  DimVector padded_size(num_new_dimensions, 1);
  padded_size.insert(padded_size.end(), self.sizes().begin(), self.sizes().end());
  DimVector target_size(repeats.size());
  bool zero_tensor = false;
  for(const auto idx : c10::irange(repeats.size())) {
    if (repeats[idx] == 0) {
      zero_tensor = true;
    }
    target_size[idx] = padded_size[idx] * repeats[idx];
  }

  Tensor xtensor = self.expand(padded_size);

  Tensor result;
  if (self.is_quantized()) {
    result = at::empty_quantized(target_size, self);
  } else {
    result = at::empty(target_size, self.options());
  }

  // return an empty tensor if one of the repeat dimensions is zero
  if (zero_tensor) {
    return result;
  }

  Tensor urtensor = at::alias(result);
  for (const auto i : c10::irange(xtensor.dim())) {
    // can't unfold with step 0, so make sure step is at least 1
    // (it doesn't matter what it is in that case, because the size is 0).
    auto size_i = xtensor.sizes()[i];
    urtensor = urtensor.unfold(i, size_i, std::max<int64_t>(size_i, 1));
  }

  urtensor.copy_(xtensor.expand_as(urtensor));

  return result;
}

Tensor tile(const Tensor& self, IntArrayRef reps){
  // If self.size() > len(reps), reps is promoted to self.size() by pre-pending
  // 1’s to it to keep the same behaviour as `numpy.tile`.
  // Thus for a tensor of shape (2, 3, 4, 5), a dims of (2, 2) is treated
  // as (1, 1, 2, 2).
  const int64_t size_diff = self.dim() - static_cast<int64_t>(reps.size());
  if (size_diff > 0){
    std::vector<int64_t> new_reps(size_diff, 1);
    for (const auto i : c10::irange(reps.size())) {
      new_reps.emplace_back(reps[i]);
    }
    return self.repeat(IntArrayRef(new_reps));
  }
  // `torch.tile` is equivalent to the already implemented `torch.Tensor.repeat`
  return self.repeat(reps);
}

//
// templated for ArrayRef<int64_t> and SmallVector<int64_t> use cases
//
template <typename Vec>
Tensor alias_with_sizes_and_strides(
    const Tensor& self,
    const Vec& sizes,
    const Vec& strides) {
  //caller should make sure that sizes and strides are valid for self
  //(storage is sufficient, strides are non-negative, strides and sizes array size is the same)
  Tensor self_;
  if (self.is_quantized()) {
    self_ = at::detail::make_tensor<QTensorImpl>(
      c10::TensorImpl::VIEW, Storage(self.storage()), self.key_set(), self.dtype(), get_qtensorimpl(self)->quantizer());
    auto* self_tmp_ = self_.unsafeGetTensorImpl();
    self_tmp_->set_storage_offset(self.storage_offset());
    self_tmp_->set_sizes_and_strides(sizes, strides);
  } else {
    self_ = at::detail::make_tensor<TensorImpl>(
      c10::TensorImpl::VIEW, Storage(self.storage()), self.key_set(), self.dtype());
    auto* self_tmp_ = self_.unsafeGetTensorImpl();
    self_tmp_->set_storage_offset(self.storage_offset());
    self_tmp_->set_sizes_and_strides(sizes, strides);
  }
  namedinference::propagate_names(self_, self);
  return self_;
}

c10::IntArrayRef maybeAsIntArrayRefSlow(c10::SymIntArrayRef a) {
  return c10::asIntArrayRefSlow(a);
}

c10::IntArrayRef maybeAsIntArrayRefSlow(c10::IntArrayRef a) {
  return a;
}

template <typename T>
Tensor _reshape(const Tensor& self, c10::ArrayRef<T> proposed_shape, bool copy) {
  if (self.is_sparse()) {
    AT_ERROR("reshape is not implemented for sparse tensors");
  }

  if (copy) {
    return at::symint::_reshape_copy<T>(self, proposed_shape);
  }

  auto shape = infer_size_dv(proposed_shape, at::symint::numel<T>(self));

  if (self.is_mkldnn()) {
    return at::_mkldnn_reshape(self, maybeAsIntArrayRefSlow(shape));
  }

  // `computeStride` returns the proper strides to use if this
  // `reshape` can be just a view.
  auto stride = at::detail::computeStride(at::symint::sizes<T>(self), at::symint::strides<T>(self), shape);

  // NB: Even though we have viewable geometry and the target strides here,
  //     we do not just call `as_strided` on `self` because the backward
  //     for `as_strided` is not as efficient as that of `view` (since the
  //     former is meant to handle general cases).
  //
  //     Similarly we don't call `view` because it duplicates some of the work
  //     we've already done, and instead call our internal/private operator
  //     `_reshape_alias` that essentially does the same thing as `view` and
  //     `as_strided` without any of the extra overhead.
  if (stride.has_value()) {
    // Temporary check to revert to the old behavior/view in cases where the
    // device is not supported (e.g. for XLA the operation is not supported
    // so we use `view` instead).
    //
    // We need to do the checks here instead of in `native_functions.yaml`
    // to preserve backwards compatibility.
<<<<<<< HEAD
    Tensor r;
    if (!self.is_xla() && !self.is_lazy() && !self.is_ipu()) {
      r = at::symint::_reshape_alias<T>(self, shape, stride.value());
=======
    if (!self.is_xla() && !self.is_lazy() && !self.is_ipu() && !at::isTensorSubclassLike(self)) {
      return self._reshape_alias_symint(shape, stride.value());
>>>>>>> 86587789
    } else {
      r = at::symint::view<T>(self, shape);
    }
    // NB: this mutates the original storage too!  Method takes out a lock.
    // To bypass the warning, call _unsafe_reshape
    if (r.has_storage()) {
      r.storage().unsafeGetStorageImpl()->set_warn_on_write(true);
    }
    return r;
  }
  return at::symint::_unsafe_view<T>(self.clone(at::MemoryFormat::Contiguous), shape);
}

Tensor _reshape_copy_symint(const Tensor& self, c10::SymIntArrayRef proposed_shape) {
  if (self.is_sparse()) {
    TORCH_CHECK(0, "_reshape_copy is not implemented for sparse tensors");
  }
  if (self.is_mkldnn()) {
    TORCH_CHECK(0, "_reshape_copy not implemented for mkldnn tensors");
  }

  c10::SymDimVector shape = infer_size_dv(proposed_shape, self.sym_numel());
  auto stride = at::detail::computeStride(self.sym_sizes(), self.sym_strides(), shape);

  if (stride.has_value()) {
    auto maybe_cow_storage_impl = self.storage().unsafeGetStorageImpl()->copy_on_write();
    if (maybe_cow_storage_impl) {
      // Tensor is eligible for copy-on-write
      auto self_ = at::detail::make_tensor<TensorImpl>(
        Storage(std::move(maybe_cow_storage_impl)), self.key_set(), self.dtype());
      auto* self_tmp_ = self_.unsafeGetTensorImpl();
      self_tmp_->set_sizes_and_strides(self.sym_sizes(), stride.value(), self.sym_storage_offset());
      return self_;
    }
  }

  // Just do a regular copy
  return at::_unsafe_view_symint(self.clone(at::MemoryFormat::Contiguous), shape);
}

// Duplicate of above code for non-symbolic ints. Kept for BC purposes and to
// minimize breakages.

Tensor reshape_symint(const Tensor& self, c10::SymIntArrayRef proposed_shape, bool copy) {
  return _reshape(self, proposed_shape, copy);
}

Tensor reshape(const Tensor& self, IntArrayRef proposed_shape, bool copy) {
  return _reshape(self, proposed_shape, copy);
}

Tensor _reshape_alias(const Tensor& self, IntArrayRef sizes, IntArrayRef strides) {
  // This is only used by `reshape` in cases where it would otherwise have dispatched
  // to `view`. This removes the overhead of calling `view` which duplicates some of
  // the work that's already been done (`infer_size_dv` and `computeStride`).

  return alias_with_sizes_and_strides(self, sizes, strides);
}

Tensor reshape_as(const Tensor& self, const Tensor& other) {
  return self.reshape(other.sizes());
}

static Tensor select_sparse(const Tensor& self, int64_t dim, int64_t index) {
  int64_t sparse_dim = self.sparse_dim();
  int64_t dense_dim = self.dense_dim();
  TORCH_INTERNAL_ASSERT(dim >= 0 && dim < sparse_dim + dense_dim);

  auto indices = self._indices();
  auto values = self._values();
  auto new_sizes = self.sizes().vec();
  new_sizes.erase(new_sizes.begin() + dim);

  if (dim < sparse_dim) {
    auto nzIndices = (indices[dim] == index).nonzero().view(-1);
    auto new_values = values.index_select(0, nzIndices);
    if (sparse_dim == 1) {
      // return dense part:
      if (new_values.size(0) == 1) {
        return new_values[0];
      } else {
        // sum promotes integral type to int64 when dtype is not specified.
        return at::sum(new_values, 0, false, new_values.scalar_type());
      }
    } else {
      auto dimIndices = (arange(
                             0,
                             sparse_dim,
                             c10::nullopt /* dtype */,
                             c10::nullopt /* layout */,
                             self.device(),
                             c10::nullopt /* pin_memory */) != dim)
                            .nonzero()
                            .view(-1);
      auto new_indices = indices.index_select(1, nzIndices).index_select(0, dimIndices);
      return _sparse_coo_tensor_with_dims_and_tensors(
            sparse_dim - 1, dense_dim, new_sizes, new_indices, new_values, self.options());
    }
  } else {
    auto new_values = values.select(dim - sparse_dim + 1, index);
    return _sparse_coo_tensor_with_dims_and_tensors(
         sparse_dim, dense_dim - 1, new_sizes, indices, new_values, self.options());
  }
}

// this is an auxiliary function, called by the select&slice methods, that
// creates a new quantizer from the given input
// is_select is true if calling function is select()
QuantizerPtr create_subtensor_quantizer(const Tensor& self, bool is_select, int64_t start,
  int64_t end, int64_t dim, int64_t step) {
  auto quantizer_prev = get_qtensorimpl(self)->quantizer();
  if (quantizer_prev->qscheme() == QScheme::PER_TENSOR_AFFINE) {
    return quantizer_prev;
  }
  QuantizerPtr quantizer;
  auto temp = static_cast<PerChannelAffineQuantizer*>(quantizer_prev.get());
  auto axis = temp->axis();
  auto scales = temp->scales();
  auto zero_points = temp->zero_points();
  if (dim == axis) {
    // Compute scales&zps for sub-tensor
    // *.select(0, start) could alternatively be replaced with *.slice(0, start, end, step), but
    // select has less overhead
    scales = is_select ? scales.select(0, start) : scales.slice(0, start, end, step);
    zero_points = is_select ? zero_points.select(0, start) : zero_points.slice(0, start, end, step);
  }
  if (scales.numel() > 1) {
    // Axis only needs to be adjusted if the calling function is select(), since select() reduces
    // the number of dimensions of the tensor by 1, and remains unchanged if calling function is slice()
    quantizer = make_per_channel_affine_quantizer(scales, zero_points, (is_select ? axis - 1 : axis),
                                                  quantizer_prev->scalar_type());
  } else {
    quantizer = make_per_tensor_affine_quantizer(scales.item().to<double>(), zero_points.item().to<int64_t>(),
                                                 quantizer_prev->scalar_type());
  }
  return quantizer;
}

Tensor select(const Tensor& self, int64_t dim, int64_t index_) {
  int64_t ndim = self.dim();
  if (ndim == 0) {
    TORCH_CHECK_INDEX(false, "select() cannot be applied to a 0-dim tensor.");
  }
  dim = maybe_wrap_dim(dim, ndim);
  auto size = self.sym_sizes()[dim];
  if (size < -index_ || size <= index_) {
    if (self.has_names() && self.names()[dim] != Dimname::wildcard()) {
      TORCH_CHECK_INDEX(false, "select(): index ", index_, " out of range for tensor of size ",
                     self.sizes(), " at dimension ", self.names()[dim]);
    }
    TORCH_CHECK_INDEX(false, "select(): index ", index_, " out of range for tensor of size ",
                   self.sizes(), " at dimension ", dim);
  }
  SymInt index = index_;
  if (index < 0) {
    index += size;
  }
  if (self.is_sparse()) {
    return select_sparse(self, dim, index.guard_int(__FILE__, __LINE__));
  }

  Tensor result;
  if (self.is_quantized()) {
    auto local_index = index.guard_int(__FILE__, __LINE__);

    DimVector sizes(self.sizes().begin(), self.sizes().end());
    DimVector strides(self.strides().begin(), self.strides().end());
    auto storage_offset = self.storage_offset() + local_index * strides[dim];
    sizes.erase(sizes.begin() + dim);
    strides.erase(strides.begin() + dim);

    auto quantizer = create_subtensor_quantizer(self, true, local_index, local_index + 1, dim, 1);
    result = as_strided_qtensorimpl(self, sizes, strides, storage_offset, quantizer);
  } else {
    std::vector<c10::SymInt> sizes(self.sym_sizes().begin(), self.sym_sizes().end());
    std::vector<c10::SymInt> strides(self.sym_strides().begin(), self.sym_strides().end());
    auto storage_offset = self.sym_storage_offset() + index * strides[dim];
    sizes.erase(sizes.begin() + dim);
    strides.erase(strides.begin() + dim);

    result = self.as_strided_symint(sizes, strides, storage_offset);
  }
  namedinference::propagate_names_except(result, self, {dim});
  return result;
}

Tensor select(const Tensor& self, Dimname dim, int64_t index) {
  return at::select(self, dimname_to_position(self, dim), index);
}

Tensor select_backward(const Tensor& grad, IntArrayRef input_sizes, int64_t dim, int64_t index) {
  auto grad_input = at::zeros(input_sizes, grad.options());
  grad_input.select(dim, index).copy_(grad);
  return grad_input;
}

Tensor index_select_sparse_cpu(const Tensor& self, int64_t dim, const Tensor& index) {
  /*
    Algorithm:
    index - a 1-D tensor of indicies with shape (n,)
    self - sparse tensor, its shape is sizes = sparse_shape + dense_shape
      indices - 2-D tensor of indices, shape is (sparse_dims, nnz)
      values - (1+len(dense_shape))-D tensor of values, shape is (nnz,) + dense_shape
    index_select(dim, index) returns a sparse tensor with the following data
      new_sizes = sizes[:dim] + (n,) + sizes[dim+1:]
      new_indices - shape is (sparse_dims, new_nnz)
      new_values - shape is (new_nnz,) + dense_shape

      if dim < len(sparse_shape):
          # Find new_indices[dim] of the output sparse tensor and
          # indices at which to select values/indices.
          # The CPP code uses (binary/in a count table) search to find matches and may
          # swap the loop order for better algorithmic complexity.
          new_dim_indices = []
          selected_dim_indices = []
          # This is a brute-force algorithms to convey the main idea.
          # The CPP code below is more efficient but more complicated.
          for i, i_idx in enumerate(indices[dim]):
              for j, j_idx in enumerate(index):
                  if i_idx == j_idx:
                      new_dim_indices.append(j)
                      selected_dim_indices.append(i)
          new_indices = indices.index_select(1, selected_dim_indices)
          new_values = values.index_select(0, selected_dim_indices)
          new_indices[dim] = new_dim_indices
      else:
          new_indices = indices
          new_values = values.index_select(dim - sparse_dim + 1, index);
    */
  const auto ndim = self.dim();
  TORCH_CHECK_INDEX(ndim, "index_select() cannot be applied to a 0-dim tensor.");
  TORCH_CHECK_INDEX(
      index.dim() == 1 && index.dtype() == at::kLong && index.options().layout() == at::kStrided,
      "index_select() argument index must be 1-D strided (non-sparse) long-tensor.");
  dim = maybe_wrap_dim(dim, ndim);
  const auto size = self.size(dim);
  const auto sparse_dim = self.sparse_dim();
  const auto dense_dim = self.dense_dim();
  const auto indices = self._indices();
  const auto values = self._values();
  const auto nnz = values.size(0);
  const auto index_len = index.size(0);
  auto res_sizes = self.sizes().vec();
  res_sizes[dim] = index_len;

  // Equivalent to t.index_select(dim, idx), but vanilla index_select is not parallel,
  // so we use gather instead.
  // We use this method to select relevant indices/values
  // from the intersection between indices[dim] and the index.
  const auto index_select = [](const Tensor& t, int64_t dim, const Tensor& idx) -> Tensor {
    const auto idx_len = idx.numel();
    auto out_shape = t.sizes().vec();
    out_shape[dim] = idx_len;
    auto idx_shape = std::vector<int64_t>(t.dim(), 1);
    idx_shape[dim] = idx_len;
    return t.gather(dim, idx.view(idx_shape).expand(out_shape));
  };

  // If indexing into sparse dimensions
  if (dim < sparse_dim) {
    // short-circuit if index is empty
    if (!index_len) {
      auto res_indices = index_select(indices, 1, index);
      res_indices[dim] = index;
      const auto res_values = index_select(values, 0, index);

      return _sparse_coo_tensor_with_dims_and_tensors(
          sparse_dim, dense_dim, res_sizes, res_indices, res_values, self.options());
    }

    const auto nneg_index = [&index, index_len, &self, size, dim]() -> Tensor {
      const auto index_contiguous = index.contiguous();
      auto nneg_index = at::empty_like(index_contiguous);
      // nneg_index = (index < 0) * (index + size) + (index >= 0) * index
      auto* ptr_index = index_contiguous.data_ptr<int64_t>();
      auto* ptr_nneg_index = nneg_index.data_ptr<int64_t>();
      at::parallel_for(0, index_len, at::internal::GRAIN_SIZE, [&](int64_t start, int64_t end) {
          const auto* src = ptr_index + start;
          auto* dst = ptr_nneg_index + start;
          for (C10_UNUSED const auto _ : c10::irange(start, end)) {
            auto idx = *src++;
            if (idx < -size || idx >= size) {
               // Mark self and dim as used if code is compiled with STRIP_ERROR_MESSAGES
              (void)dim;
              (void)self;
              TORCH_CHECK_INDEX(false,
                  "index_select(): index contains ", idx, " that is out of range for tensor of size ",
                  self.sizes(), " at dimension ", dim
              );
            }
            if (idx < 0) {
              idx += size;
            }
            *dst++ = idx;
          }
      });

      return nneg_index;
    }();

    const auto dim_indices = indices[dim].contiguous();

    // If nnz is smaller than size, then either indices[dim] or index gets sorted,
    // then this is followed by a binary search to find interesections.
    const auto get_selected_indices_small_nnz_large_size = [&]() -> std::tuple<Tensor, Tensor> {
      const auto grain_size = at::internal::GRAIN_SIZE;
      const auto n_threads_nnz = std::max<int64_t>(
          1, std::min<int64_t>((nnz + grain_size - 1) / grain_size, at::get_num_threads())
      );
      const auto n_threads_index = std::max<int64_t>(
          1, std::min<int64_t>((index_len + grain_size - 1) / grain_size, at::get_num_threads())
      );
      const auto search_in_dim_indices
        // if either dim_indices or index requires sorting, we compare
        // the cost of sort + binary search, which is comparing
        // (len(dim_indices) + len(index)) * log(len(index)) to
        // (len(dim_indices) + len(index)) * log(len(dim_indices)).
        // That simplifies to comparing len(dim_indices) to len(index).
        // Additionally, we take into consideration potential parallel
        // speedup.
        = (nnz / n_threads_nnz <= index_len / n_threads_index)
        // if self is coalesced and dim is 0, then we compare
        // index_len * log(len(dim_indices)), which is binary search into dim_indices,
        // to (len(index_len) + len(dim_indices)) * log(index_len).
        // Additionally, we take into consideration potential parallel
        // speedup.
          || (self.is_coalesced() && dim == 0
          && (index_len * std::log2(nnz) / n_threads_index
            <= (nnz / n_threads_nnz + index_len) * std::log2(index_len)))
        ? true : false;

      // src is a source of indices to binary search in sorted
      Tensor sorted, sorted_idx, src;
      std::tie(sorted, sorted_idx, src) = [
        &dim_indices, &nneg_index, &self,
        search_in_dim_indices, dim, nnz
      ](void) -> std::tuple<Tensor, Tensor, Tensor> {
        // sort dim_indices to binary search into it
        if (search_in_dim_indices) {
          // dim_indices is already sorted if self is coalesced and dim == 0
          if (self.is_coalesced() && dim == 0) {
            return std::make_tuple(dim_indices, at::arange(nnz, dim_indices.options()), nneg_index);
          }
          else {
            Tensor sorted_dim_indices, sorted_dim_indices_idx;
            std::tie(sorted_dim_indices, sorted_dim_indices_idx) = dim_indices.sort();
            return std::make_tuple(sorted_dim_indices, sorted_dim_indices_idx, nneg_index);
          }
        }
        // sort nneg_index to binary search into it
        else {
          Tensor sorted_nneg_index, sorted_nneg_index_idx;
          std::tie(sorted_nneg_index, sorted_nneg_index_idx) = nneg_index.sort();
          return std::make_tuple(sorted_nneg_index, sorted_nneg_index_idx, dim_indices);
        }
      }();

      const auto src_grain_size = at::internal::GRAIN_SIZE;
      const auto src_len = src.numel();
      const auto n_threads_src = std::max<int64_t>(
          // 1 <= n_threads_src <= std::min(ceil(src.numel() / src_grain_size), max_threads)
          1, std::min<int64_t>((src_len + src_grain_size - 1) / src_grain_size, at::get_num_threads())
      );
      const auto chunk_size_src = (src_len + n_threads_src - 1) / n_threads_src;

      const std::vector<int64_t> src_n_threads_shape = {
        n_threads_src, (src_len + n_threads_src - 1) / n_threads_src
      };

      // src_int_idx and sorted_int_idx store "i" and "j" indices indicating
      // intersections such that src_int_idx[i] == sorted_int_idx[j].
      // These intersections are found with binary search and in parallel.
      auto src_int_idx = at::empty(src_n_threads_shape, src.options());
      auto sorted_int_idx = at::empty_like(src_int_idx);
      // For each element "i" from src, int_counts define how many
      // elements there are in sorted, i.e. "j" indices, corresponding
      // to "i", i.e.:
      // |{j : src_int_idx[i] == sorted_int_idx[j]}| for each i in src_int_idx.
      auto int_counts = at::zeros_like(src_int_idx);

      // fill in src_int_idx, sorted_int_idx, int_counts
      {
        const auto sorted_len = sorted.numel();
        const auto* ptr_sorted = sorted.data_ptr<int64_t>();
        const auto* ptr_sorted_start = ptr_sorted;
        const auto* ptr_sorted_end = ptr_sorted + sorted_len;

        at::parallel_for(0, n_threads_src, 1, [&](int64_t tid, C10_UNUSED int64_t _) {
            const auto start = tid * chunk_size_src;
            const auto end = std::min(start + chunk_size_src, src_len);
            auto* ptr_tid_src_int_idx = src_int_idx.select(0, tid).data_ptr<int64_t>();
            auto* ptr_tid_sorted_int_idx = sorted_int_idx.select(0, tid).data_ptr<int64_t>();
            auto* ptr_tid_int_counts = int_counts.select(0, tid).data_ptr<int64_t>();
            const auto* ptr_src = src.data_ptr<int64_t>() + start;

            for (const auto i : c10::irange(start, end)) {
              const auto src_val = *ptr_src++;
              const auto src_val_lb = std::lower_bound(ptr_sorted_start, ptr_sorted_end, src_val);
              // We cannot just use *src_val_lb != src_val because when
              // src_val_lb == ptr_sorted_end, dereferencing past-the-end value
              // is not well-defined.
              if (src_val_lb == ptr_sorted_end || *src_val_lb != src_val) {
                ++ptr_tid_src_int_idx;
                ++ptr_tid_sorted_int_idx;
                ++ptr_tid_int_counts;
                continue;
              }
              const auto src_val_ub = std::upper_bound(ptr_sorted_start, ptr_sorted_end, src_val);

              const int64_t count = src_val_ub - src_val_lb;
              const int64_t j = src_val_lb - ptr_sorted_start;

              *ptr_tid_src_int_idx++ = i;
              *ptr_tid_sorted_int_idx++ = j;
              *ptr_tid_int_counts++ = count;
            }
        });
      }

      const auto compressed_int_counts = int_counts.sum(-1);
      const auto res_len = compressed_int_counts.sum().item<int64_t>();

      // Short-circuit if empty intersection
      if (!res_len) {
        auto empty_idx = at::empty({0}, src.options());
        return std::make_tuple(empty_idx, empty_idx);
      }

      // Now that we know "i", "j" and the counts, we "unflatten"
      // them into two arrays of intersection indices such that
      // selected_src = repeat_interleave(src_int_idx, int_counts),
      // and selected_sorted is obtained as follows:
      // offsets = int_counts.cumsum(0).sub_(int_counts)
      // for ii, (j, c) in enumerate(zip(sorted_int_idx, int_counts)):
      //     out_slice = slice(offsets[ii], offsets[ii] + c)
      //     src_slice = slice(j, j + c)
      //     selected_sorted[out_slice] = sorted_int_idx[src_slice]
      auto selected_sorted = at::empty({res_len}, sorted.options());
      auto selected_src = at::empty({res_len}, src.options());

      // fill in selected_sorted, selected_src
      {
        auto* ptr_selected_sorted = selected_sorted.data_ptr<int64_t>();
        auto* ptr_selected_src = selected_src.data_ptr<int64_t>();

        const auto thread_offsets = compressed_int_counts.cumsum(0).sub_(compressed_int_counts);
        const auto* ptr_sorted_idx = sorted_idx.data_ptr<int64_t>();
        at::parallel_for(0, n_threads_src, 1, [&](int64_t tid, C10_UNUSED int64_t _) {
            const auto start = tid * chunk_size_src;
            const auto end = std::min(start + chunk_size_src, src_len);
            const auto tid_offset = thread_offsets.data_ptr<int64_t>()[tid];
            const auto* ptr_tid_src_int_idx = src_int_idx.select(0, tid).data_ptr<int64_t>();
            const auto* ptr_tid_sorted_int_idx = sorted_int_idx.select(0, tid).data_ptr<int64_t>();
            const auto* ptr_tid_int_counts = int_counts.select(0, tid).data_ptr<int64_t>();
            auto* ptr_tid_selected_sorted = ptr_selected_sorted + tid_offset;
            auto* ptr_tid_selected_src = ptr_selected_src + tid_offset;

            for (C10_UNUSED const auto _ : c10::irange(start, end)) {
              const auto count = *ptr_tid_int_counts++;
              const auto i = *ptr_tid_src_int_idx++;
              const auto j = *ptr_tid_sorted_int_idx++;
              if (!count) continue;

              std::fill_n(ptr_tid_selected_src, count, i);
              std::copy_n(ptr_sorted_idx + j, count, ptr_tid_selected_sorted);

              ptr_tid_selected_sorted += count;
              ptr_tid_selected_src += count;
            }
        });
      }

      return search_in_dim_indices
        ? std::make_tuple(selected_sorted, selected_src)
        : std::make_tuple(selected_src, selected_sorted);
    };

    // Converts a 1d sorted idx to a compressed 1d compressed idx,
    // aka crow in the CSR format. Useful to get a count table in
    // a parallelized and no-sync manner.
    // TODO: this function is equivalent to _convert_indices_from_coo_to_csr.
    // The mentioned function is not public yet.
    const auto sorted_idx_to_cidx = [](
        const Tensor& idx,
        int64_t len,
        bool run_in_parallel = true) -> Tensor {
      auto cidx = at::empty({len + 1}, idx.options());

      const auto* ptr_idx = idx.data_ptr<int64_t>();
      auto* ptr_cidx = cidx.data_ptr<int64_t>();

      const auto idx_len = idx.numel();

      std::fill_n(ptr_cidx, ptr_idx[0] + 1, 0);
      std::fill_n(ptr_cidx + ptr_idx[idx_len - 1] + 1, len - ptr_idx[idx_len - 1], idx_len);

      const auto grain_size = run_in_parallel ? at::internal::GRAIN_SIZE : idx_len;
      at::parallel_for(0, idx_len, grain_size, [&](int64_t start, int64_t end) {
          auto* ptr_curr_cidx = ptr_cidx + ptr_idx[start] + 1;
          for (int64_t i = start; i < std::min(end, idx_len - 1); ++i) {
            const auto diff = ptr_idx[i + 1] - ptr_idx[i];
            std::fill_n(ptr_curr_cidx, diff, i + 1);
            ptr_curr_cidx += diff;
          }
      });

      return cidx;
    };

    // If nnz is (much) larger than size, then both indices[dim] and index get sorted
    // with a count sort (faster, and no huge nnz-sized chunk memory allocations).
    // The element-wise product between the count tables gives us all the intersections.
    const auto get_selected_indices_large_nnz_small_size = [&]() -> std::tuple<Tensor, Tensor> {
      const auto get_counts = [&sorted_idx_to_cidx](
          // Writes into counts (must be preallocated and zero)
          // and allows to use external buffers.
          Tensor& counts,
          const Tensor& t,
          int64_t bins,
          bool is_sorted = false,
          bool run_in_parallel = true) -> void {
        if (is_sorted) {
          const auto cidx = sorted_idx_to_cidx(t, bins, run_in_parallel);
          at::sub_out(counts, cidx.slice(0, 1, bins + 1), cidx.slice(0, 0, bins));
        }
        else {
          auto* ptr_counts = counts.data_ptr<int64_t>();
          const auto* ptr_vals = t.data_ptr<int64_t>();
          for (C10_UNUSED const auto _ : c10::irange(t.numel())) {
            ++ptr_counts[*ptr_vals++];
          }
        }
      };

      const auto counts_per_thread = [&get_counts, size](
          const Tensor& idx,
          bool is_sorted = false,
          int64_t grain_size = at::internal::GRAIN_SIZE
      ) -> Tensor {
        const auto idx_len = idx.numel();
        // 1 <= n_threads <= min(ceil(len / grain_size), max_threads)
        const auto n_threads = std::max<int64_t>(
            1, std::min<int64_t>((idx_len + grain_size - 1) / grain_size, at::get_num_threads())
        );
        const auto chunk_size = (idx_len + n_threads - 1) / n_threads;
        const auto run_in_parallel = (n_threads == 1);

        auto counts_per_thread = at::zeros({n_threads, size}, idx.options());
        at::parallel_for(0, n_threads, 1, [&](int64_t tid, C10_UNUSED int64_t _) {
          const auto start = tid * chunk_size;
          const auto end = std::min(start + chunk_size, idx_len);
          const auto tid_idx = idx.slice(0, start, end);
          auto tid_counts = counts_per_thread.select(0, tid);
          get_counts(tid_counts, tid_idx, /*bins=*/size,
              /*is_sorted=*/is_sorted, /*run_in_parallel=*/run_in_parallel);
        });

        return counts_per_thread;
      };

      auto dim_indices_counts_per_thread = counts_per_thread(
          dim_indices,
          /*is_sorted=*/self.is_coalesced() && dim == 0
          /*grain_size = at::internal::GRAIN_SIZE*/
      );
      auto dim_indices_offset_counts_per_thread = dim_indices_counts_per_thread.cumsum(0);

      auto index_counts_per_thread = counts_per_thread(
          nneg_index,
          /*is_sorted=*/false
          /*grain_size = at::internal::GRAIN_SIZE*/
      );
      auto index_offset_counts_per_thread = index_counts_per_thread.cumsum(0);

      const auto index_counts = index_offset_counts_per_thread.select(0, -1);
      const auto dim_indices_counts = dim_indices_offset_counts_per_thread.select(0, -1);
      const auto intersection_counts = index_counts.mul(dim_indices_counts);
      const auto res_len = intersection_counts.sum().item<int64_t>();
      // Short-circuit if empty intersection
      if (!res_len) {
        auto empty_idx = at::empty({0}, index.options());
        return std::make_tuple(empty_idx, empty_idx);
      }
      const auto intersection_offsets = intersection_counts.cumsum(0);

      const auto search_in_dim_indices = [&]() -> bool {
        const auto grain_size = at::internal::GRAIN_SIZE;
        const auto n_threads_index = std::max<int64_t>(
            1, std::min<int64_t>((index_len + grain_size - 1) / grain_size, at::get_num_threads())
        );
        const auto n_threads_dim_indices = std::max<int64_t>(
            1, std::min<int64_t>((nnz + grain_size - 1) / grain_size, at::get_num_threads())
        );

        const auto index_max_copy_work_per_thread =
          index_counts_per_thread.mul(dim_indices_counts).sum(-1).max().item<int64_t>();
        const auto dim_indices_max_copy_work_per_thread
          = dim_indices_counts_per_thread.mul(index_counts).sum(-1).max().item<int64_t>();

        const auto index_max_work_per_thread = index_max_copy_work_per_thread * index_len / n_threads_index;
        const auto dim_indices_max_work_per_thread = dim_indices_max_copy_work_per_thread * nnz / n_threads_dim_indices;
        return index_max_work_per_thread <= dim_indices_max_work_per_thread
          ? true
          : false;
      }();

      Tensor idx, idx_counts_per_thread, idx_offset_counts_per_thread;
      Tensor src, src_counts_per_thread, src_offset_counts_per_thread;
      std::tie(
          idx, idx_counts_per_thread, idx_offset_counts_per_thread,
          src, src_counts_per_thread, src_offset_counts_per_thread
      ) = [&]() {
        return search_in_dim_indices
          ? std::make_tuple(
              nneg_index, index_counts_per_thread, index_offset_counts_per_thread,
              dim_indices, dim_indices_counts_per_thread, dim_indices_offset_counts_per_thread
            )
          : std::make_tuple(
              dim_indices, dim_indices_counts_per_thread, dim_indices_counts_per_thread.cumsum(0),
              nneg_index, index_counts_per_thread, index_counts_per_thread.cumsum(0)
            );
      }();

      const auto idx_counts = idx_offset_counts_per_thread.select(0, -1);
      const auto src_counts = src_offset_counts_per_thread.select(0, -1);

      Tensor src_idx, src_idx_offsets;
      std::tie(src_idx, src_idx_offsets) = [&](
          int64_t grain_size = at::internal::GRAIN_SIZE
      ) -> std::tuple<Tensor, Tensor> {
        const auto src_intersection_counts = src_counts.mul(idx_counts > 0);
        const auto src_intersection_offsets = src_intersection_counts.cumsum(0);
        const auto src_idx_len = src_intersection_offsets.data_ptr<int64_t>()[size - 1];
        auto src_idx = at::empty({src_idx_len}, src.options());

        const auto* ptr_src = src.data_ptr<int64_t>();
        const auto* ptr_intersection_counts = intersection_counts.data_ptr<int64_t>();
        const auto* ptr_src_intersection_counts = src_intersection_counts.data_ptr<int64_t>();
        const auto* ptr_src_intersection_offsets = src_intersection_offsets.data_ptr<int64_t>();
        auto* ptr_src_idx = src_idx.data_ptr<int64_t>();

        const auto src_len = src.numel();
        const auto n_threads_src = std::max<int64_t>(
            1, std::min<int64_t>((src_len + grain_size - 1) / grain_size, at::get_num_threads())
        );
        const auto chunk_size = (src_len + n_threads_src - 1) / n_threads_src;
        at::parallel_for(0, n_threads_src, 1, [&](int64_t tid, C10_UNUSED int64_t _) {
            const auto start = tid * chunk_size;
            const auto end = std::min(start + chunk_size, src_len);
            auto* ptr_src_tid = ptr_src + start;
            const auto* ptr_src_counts_per_thread
              = src_counts_per_thread.select(0, tid).data_ptr<int64_t>();
            const auto* ptr_src_offset_counts_per_thread
              = src_offset_counts_per_thread.select(0, tid).data_ptr<int64_t>();
            auto tid_counts = at::zeros({size}, src.options());
            auto* ptr_tid_counts = tid_counts.data_ptr<int64_t>();

            for (const auto i : c10::irange(start, end)) {
              const auto idx_val = *ptr_src_tid++;
              // skip idx value if not in the intersection
              if (!ptr_intersection_counts[idx_val]) continue;
              const auto idx_val_offset
                = ptr_src_intersection_offsets[idx_val]
                - ptr_src_intersection_counts[idx_val];
              const auto idx_val_tid_offset
                = ptr_src_offset_counts_per_thread[idx_val]
                - ptr_src_counts_per_thread[idx_val];
              auto& idx_val_local_tid_count = ptr_tid_counts[idx_val];
              ptr_src_idx[idx_val_offset + idx_val_tid_offset + idx_val_local_tid_count] = i;
              ++idx_val_local_tid_count;
            }
        });

        const auto src_idx_offsets = src_intersection_offsets.sub_(src_intersection_counts);

        return std::make_tuple(src_idx, src_idx_offsets);
      }();

      Tensor idx_selected, src_selected;
      std::tie(idx_selected, src_selected) = [&](
          int64_t grain_size = at::internal::GRAIN_SIZE
      ) -> std::tuple<Tensor, Tensor> {
        const auto thread_offset = [&]() {
          // we do not need idx_counts_per_thread anymore,
          // so it is safe to do in-place intersection.
          auto counts_per_thread = idx_counts_per_thread.mul_(src_counts).sum(-1);
          return counts_per_thread.cumsum(0).sub_(counts_per_thread);
        }();
        const auto* ptr_thread_offset = thread_offset.data_ptr<int64_t>();

        auto idx_selected = at::empty({res_len}, idx.options());
        auto src_selected = at::empty({res_len}, src.options());

        const auto* ptr_idx = idx.data_ptr<int64_t>();
        const auto* ptr_src_counts = src_counts.data_ptr<int64_t>();
        const auto* ptr_intersection_counts = intersection_counts.data_ptr<int64_t>();
        const auto* ptr_src_idx = src_idx.data_ptr<int64_t>();
        const auto* ptr_src_idx_offsets = src_idx_offsets.data_ptr<int64_t>();
        auto* ptr_idx_selected = idx_selected.data_ptr<int64_t>();
        auto* ptr_src_selected = src_selected.data_ptr<int64_t>();

        const auto idx_len = idx.numel();
        const auto n_threads_idx = std::max<int64_t>(
            1, std::min<int64_t>((idx_len + grain_size - 1) / grain_size, at::get_num_threads())
        );
        const auto chunk_size = (idx_len + n_threads_idx - 1) / n_threads_idx;
        at::parallel_for(0, n_threads_idx, 1, [&](int64_t tid, C10_UNUSED int64_t _) {
            const auto start = tid * chunk_size;
            const auto end = std::min(start + chunk_size, idx_len);
            const auto tid_offset = ptr_thread_offset[tid];
            const auto* ptr_idx_tid = ptr_idx + start;
            auto* ptr_idx_selected_tid = ptr_idx_selected + tid_offset;
            auto* ptr_src_selected_tid = ptr_src_selected + tid_offset;

            for (const auto i : c10::irange(start, end)) {
              const auto idx_val = *ptr_idx_tid++;
              // skip if idx_val is not in the intersection
              if (!ptr_intersection_counts[idx_val]) continue;
              const auto count = ptr_src_counts[idx_val];
              const auto j = ptr_src_idx_offsets[idx_val];
              std::fill_n(ptr_idx_selected_tid, count, i);
              std::copy_n(ptr_src_idx + j, count, ptr_src_selected_tid);
              ptr_idx_selected_tid += count;
              ptr_src_selected_tid += count;
            }
        });

        return std::make_tuple(idx_selected, src_selected);
      }();

      return search_in_dim_indices
        ? std::make_tuple(src_selected, idx_selected)
        : std::make_tuple(idx_selected, src_selected);
    };

    const auto make_output = [&](
        const Tensor& selected_dim_indices,
        const Tensor& res_dim_indices) -> Tensor {
      auto res_indices = index_select(indices, 1, selected_dim_indices);
      res_indices[dim] = res_dim_indices;
      const auto res_values = index_select(values, 0, selected_dim_indices);

      return _sparse_coo_tensor_with_dims_and_tensors(
          sparse_dim, dense_dim, res_sizes, res_indices, res_values, self.options());
    };

    // Brute-force solution for small values of nnz and index_len
    const auto get_result_small_nnz_small_index = [&]()
      -> Tensor {
      const auto dim_indices_in_inner_loop = nnz >= index_len;
      Tensor outer, inner;
      std::tie(outer, inner) = [&]() -> std::tuple<Tensor, Tensor> {
        if (dim_indices_in_inner_loop) {
          return std::make_tuple(nneg_index, dim_indices);
        }
        else {
          return std::make_tuple(dim_indices, nneg_index);
        }
      }();

      const auto* ptr_outer = outer.data_ptr<int64_t>();
      const auto* ptr_inner = inner.data_ptr<int64_t>();
      // NOTE: if very critical, replace std::vector with
      // a data structure that operates on stack up to some limit.
      auto outer_selected_idx = std::vector<int64_t>();
      auto inner_selected_idx = std::vector<int64_t>();
      int64_t res_len = 0;
      for (const auto i : c10::irange(outer.numel())) {
        for (const auto j : c10::irange(inner.numel())) {
          if (ptr_outer[i] == ptr_inner[j]) {
            ++res_len;
            outer_selected_idx.push_back(i);
            inner_selected_idx.push_back(j);
          }
        }
      }

      const auto outer_selected_idx_tensor = at::from_blob(
          outer_selected_idx.data(), {res_len}, at::kLong
      );
      const auto inner_selected_idx_tensor = at::from_blob(
          inner_selected_idx.data(), {res_len}, at::kLong
      );

      return dim_indices_in_inner_loop
        ? make_output(inner_selected_idx_tensor, outer_selected_idx_tensor)
        : make_output(outer_selected_idx_tensor, inner_selected_idx_tensor);
    };

    constexpr int64_t BRUTE_FORCE_SIZE_LIMIT = 2 << 14; // 16384
    // NOTE: such a condition to avoid overflows in (nnz * index_len)
    if (nnz <= BRUTE_FORCE_SIZE_LIMIT && index_len <= BRUTE_FORCE_SIZE_LIMIT
        && (nnz * index_len) <= BRUTE_FORCE_SIZE_LIMIT) {
      return get_result_small_nnz_small_index();
    }
    else {
      Tensor selected_dim_indices;
      Tensor res_dim_indices;

      // A more precise decision could be of the form:
      // `nnz < C(nnz, size) * size`, but it requires heavy benchmarking.
      // We choose `nnz < size`, which measures theoretical complexity
      // and does not rely on runtime performance.
      // TODO: perform this analysis and find better C(nnz, size).
      if (nnz <= size) {
        std::tie(selected_dim_indices, res_dim_indices) = get_selected_indices_small_nnz_large_size();
      }
      else {
        std::tie(selected_dim_indices, res_dim_indices) = get_selected_indices_large_nnz_small_size();
      }

      return make_output(selected_dim_indices, res_dim_indices);
    }
  }
  // If indexing into dense dimensions
  else {
    // It is sufficient to just perform `index_select` on values
    // if `dim` refers to dense dimensions.
    const auto res_values = index_select(values, dim - sparse_dim + 1, index);

    return _sparse_coo_tensor_with_dims_and_tensors(
        sparse_dim, dense_dim, res_sizes, indices, res_values, self.options());
  }
}

Tensor slice(
    const Tensor& self,
    int64_t dim,
    c10::optional<int64_t> start,
    c10::optional<int64_t> end,
    int64_t step) {
  int64_t ndim = self.dim();
  if (ndim == 0) {
    TORCH_CHECK_INDEX(false, "slice() cannot be applied to a 0-dim tensor.");
  }
  dim = maybe_wrap_dim(dim, ndim);
  DimVector sizes(self.sizes().begin(), self.sizes().end());
  DimVector strides(self.strides().begin(), self.strides().end());
  // handle optional parameters
  int64_t start_val = start.has_value() ? start.value() : 0;
  int64_t end_val = end.has_value() ? end.value() : INT64_MAX;

  // TODO: support negative strides
  TORCH_CHECK(step > 0, "slice step must be positive");

  if (start_val < 0) {
    start_val += sizes[dim];
  }
  if (end_val < 0) {
    end_val += sizes[dim];
  }
  if (start_val < 0) {
    start_val = 0;
  } else if (start_val >= sizes[dim]) {
    start_val = sizes[dim];
  }
  if (end_val < start_val) {
    end_val = start_val;
  } else if (end_val >= sizes[dim]) {
    end_val = sizes[dim];
  }
  auto storage_offset = self.storage_offset() + start_val * strides[dim];
  auto len = end_val - start_val;
  sizes[dim] = (len + step - 1) / step; // round-up
  strides[dim] *= step;

  Tensor result;
  if (self.is_quantized()) {
    auto quantizer = create_subtensor_quantizer(self, false, start_val, end_val, dim, step);
    result = as_strided_qtensorimpl(self, sizes, strides, storage_offset, quantizer);
  } else {
    // NB: it is extremely important to perform a redispatch here for
    // the MPS backend; if you call directly to as_strided_tensorimpl,
    // the necessary metadata for MPS will not get setup and you will
    // get silently wrong results
    result = self.as_strided(sizes, strides, storage_offset);
  }
  namedinference::propagate_names(result, self);
  return result;
}

Tensor slice_backward(const Tensor& grad, IntArrayRef input_sizes, int64_t dim, int64_t start, int64_t end, int64_t step) {
  auto grad_input = at::zeros(input_sizes, grad.options());
  grad_input.slice(dim, start, end, step).copy_(grad);
  return grad_input;
}

std::vector<Tensor> split(const Tensor& self, int64_t split_size, int64_t dim) {
  const auto num_splits = get_num_splits(self, split_size, dim);
  std::vector<Tensor> splits(num_splits);
  int64_t last_split_size = split_size - (split_size * num_splits - self.size(dim));

  for (const auto i : c10::irange(num_splits)) {
    auto length = i < num_splits - 1 ? split_size : last_split_size;
    splits[i] = self.narrow(dim, i * split_size, length);
  }
  return splits;
}

std::vector<Tensor> split_symint(const Tensor& self, c10::SymIntArrayRef sizes, int64_t dim) {
  return at::split_with_sizes_symint(self, sizes, dim);
}

std::vector<Tensor> unsafe_split(const Tensor& self, int64_t split_size, int64_t dim) {
  auto result = at::native::split(self, split_size, dim);
  for (auto& t : result) {
    // TODO(Ailing): do we need to set version_counter here?
    if (!t.is_inference()) {
      t.unsafeGetTensorImpl()->set_version_counter(c10::VariableVersion(/*version=*/0));
    }
  }
  return result;
}

std::vector<Tensor> hsplit(const Tensor& self, int64_t split_size) {
  TORCH_CHECK(self.dim() >= 1, "torch.hsplit requires a tensor with at least 1 dimension, but got a tensor with ", self.dim(), " dimensions!")
  int64_t dim = (self.dim() == 1) ? 0 : 1;
  TORCH_CHECK(split_size != 0 && self.sizes()[dim] % split_size == 0,
    "torch.hsplit attempted to split along dimension ", dim,", but the size of the dimension ", self.sizes()[dim], " is not divisible by the split_size ", split_size, "!");
  return at::tensor_split(self, split_size, dim);
}

std::vector<Tensor> vsplit(const Tensor& self, int64_t split_size) {
  TORCH_CHECK(self.dim() >= 2, "torch.vsplit requires a tensor with at least 2 dimension, but got a tensor with ", self.dim(), " dimensions!")
  TORCH_CHECK(split_size != 0 && self.sizes()[0] % split_size == 0,
    "torch.vsplit attempted to split along dimension ", 0,", but the size of the dimension ", self.sizes()[0], " is not divisible by the split_size ", split_size, "!");
  return at::tensor_split(self, split_size, 0);
}

std::vector<Tensor> dsplit(const Tensor& self, int64_t split_size) {
  TORCH_CHECK(self.dim() >= 3, "torch.dsplit requires a tensor with at least 3 dimension, but got a tensor with ", self.dim(), " dimensions!")
  TORCH_CHECK(split_size != 0 && self.sizes()[2] % split_size == 0,
    "torch.dsplit attempted to split along dimension ", 2,", but the size of the dimension ", self.sizes()[2], " is not divisible by the split_size ", split_size, "!");
  return at::tensor_split(self, split_size, 2);
}

std::vector<Tensor> split_with_sizes(const Tensor& self, IntArrayRef split_sizes, int64_t dim) {
  TORCH_CHECK(self.dim() != 0, "split expects at least a 1-dimensional tensor");
  const int64_t dim_size = self.size(dim);
  const int64_t num_splits = split_sizes.size();
  int64_t start_idx = 0;

  std::vector<Tensor> splits;
  splits.reserve(num_splits);
  for (const auto i : c10::irange(num_splits)) {
    auto length = split_sizes[i];
    TORCH_CHECK(length >= 0,
             "split_with_sizes expects split_sizes have only non-negative ",
             "entries, but got split_sizes=", split_sizes);
    splits.push_back(at::native::slice(self, dim, start_idx, start_idx + length, 1));
    start_idx += length;
  }
  TORCH_CHECK(start_idx == dim_size,
           "split_with_sizes expects split_sizes to sum exactly to ", dim_size,
           " (input tensor's size at dimension ", dim, "), ", "but got split_sizes=", split_sizes);
  return splits;
}

std::vector<Tensor> unsafe_split_with_sizes(const Tensor& self, IntArrayRef split_sizes, int64_t dim) {
  auto result = at::native::split_with_sizes(self, split_sizes, dim);
  for (auto& t : result) {
    // TODO(Ailing): do we need to set version_counter here?
    if (!t.is_inference()) {
      t.unsafeGetTensorImpl()->set_version_counter(c10::VariableVersion(/*version=*/0));
    }
  }
  return result;
}

std::vector<Tensor> hsplit(const Tensor& self, IntArrayRef split_sizes) {
  TORCH_CHECK(self.dim() >= 1, "torch.hsplit requires a tensor with at least 1 dimension, but got a tensor with ", self.dim(), " dimensions!")
  return at::tensor_split(self, split_sizes, (self.dim() == 1) ? 0 : 1);
}

std::vector<Tensor> vsplit(const Tensor& self, IntArrayRef split_sizes) {
  TORCH_CHECK(self.dim() >= 2, "torch.vsplit requires a tensor with at least 2 dimension, but got a tensor with ", self.dim(), " dimensions!")
  return at::tensor_split(self, split_sizes, 0);
}

std::vector<Tensor> dsplit(const Tensor& self, IntArrayRef split_sizes) {
  TORCH_CHECK(self.dim() >= 3, "torch.dsplit requires a tensor with at least 3 dimension, but got a tensor with ", self.dim(), " dimensions!")
  return at::tensor_split(self, split_sizes, 2);
}

// Precondition: tensors is non-empty
static inline std::vector<Tensor> get_stack_inputs(TensorList tensors, int64_t dim) {
  std::vector<Tensor> inputs(tensors.size());
  at::IntArrayRef entry_shape = tensors[0].sizes();
  inputs[0] = tensors[0].unsqueeze(dim);
  for (const auto i : c10::irange(1, tensors.size())) {
    TORCH_CHECK(tensors[i].sizes() == entry_shape,
      "stack expects each tensor to be equal size, but got ", entry_shape,
      " at entry 0 and ", tensors[i].sizes(), " at entry ", i);
    inputs[i] = tensors[i].unsqueeze(dim);
  }
  return inputs;
}

bool inline maybe_native_stack(Tensor& result, TensorList tensors, int64_t dim) {
  dim = maybe_wrap_dim(dim, tensors[0].dim() + 1);
  if (detail::CanUseNativeSerialStack<TensorList, /*skip_overlap_check*/ false>::call(result, tensors, dim)) {
    // compute the size of the result
    auto result_sizes = tensors[0].sizes().vec();
    result_sizes.insert(result_sizes.begin() + dim, tensors.size());

    // skip resizing if size of result is same as expected
    // raise a warning while resizing if output has one or more elements
    // at::native::resize_output(result, result_sizes);
    // TODO: restore the above, see https://github.com/pytorch/pytorch/issues/64709

    if (result.sizes() != result_sizes) {
      result.resize_(result_sizes);
    }

    stack_serial_stub(kCPU, result, tensors, dim);
    return true;
  }
  return false;
}

Tensor _stack(TensorList tensors, int64_t dim) {
  ScalarType high_type = result_type(tensors);
  Tensor result = at::empty({0}, tensors[0].options().dtype(high_type));
  return at::native::_stack_out(get_stack_inputs(tensors, dim), dim, result);
}

Tensor _stack_cpu(TensorList tensors, int64_t dim) {
  ScalarType high_type = result_type(tensors);
  Tensor result = at::empty({0}, tensors[0].options().dtype(high_type));
  return at::native::_stack_out_cpu(tensors, dim, result);
}

void check_stack_inputs(TensorList tensors, int64_t dim) {
  at::IntArrayRef entry_shape = tensors[0].sizes();
  for (const auto i : c10::irange(1, tensors.size())) {
    TORCH_CHECK(tensors[i].sizes() == entry_shape,
      "stack expects each tensor to be equal size, but got ", entry_shape,
      " at entry 0 and ", tensors[i].sizes(), " at entry ", i);
  }
}

// TODO(msubkhankulov): refactor to use _stack
Tensor stack(TensorList tensors, int64_t dim) {
  TORCH_CHECK(tensors.size() > 0,
           "stack expects a non-empty TensorList");
  auto wrapped_dim = maybe_wrap_dim(dim, tensors[0].ndimension()+1);
  if (wrapped_dim < tensors[0].ndimension() && !tensors[0].is_sparse()) {
    check_stack_inputs(tensors, wrapped_dim);
    auto result_sizes = tensors[0].sizes().vec();
    result_sizes.insert(result_sizes.begin() + wrapped_dim, tensors.size());
    auto out = at::cat(tensors, wrapped_dim);
    return out.view(result_sizes); // one can always split a dimension with view
  } else { //dim = tensors[0].ndimension() cannot be efficiently handled by view
    return at::cat(get_stack_inputs(tensors, dim), dim);
  }
}

// CPU specific implementation
Tensor& _stack_out_cpu(TensorList tensors, int64_t dim, Tensor& result) {
  if (maybe_native_stack(result, tensors, dim)) {
    return result;
  } else {
    return at::cat_out(result, get_stack_inputs(tensors, dim), dim);
  }
}

// default backend
Tensor& _stack_out(TensorList tensors, int64_t dim, Tensor& result) {
  return at::cat_out(result, tensors, dim);
}

// TODO(msubkhankulov): refactor to use _stack_out
Tensor& stack_out(TensorList tensors, int64_t dim, Tensor& result) {
  TORCH_CHECK(tensors.size() > 0,
           "stack expects a non-empty TensorList");
  auto wrapped_dim = maybe_wrap_dim(dim, tensors[0].ndimension()+1);
  if (wrapped_dim < tensors[0].ndimension() && !tensors[0].is_sparse()) {
    check_stack_inputs(tensors, wrapped_dim);
    auto result_sizes = tensors[0].sizes().vec();
    result_sizes.insert(result_sizes.begin() + wrapped_dim, tensors.size());
    at::native::resize_output(result, result_sizes);
    auto cat_sizes = tensors[0].sizes().vec();
    cat_sizes[wrapped_dim] *= tensors.size();
    auto strides = at::detail::computeStride(result.sizes(), result.strides(), cat_sizes);
    if (strides.has_value()) {
      //can take fast cat path
      auto result_view = result.view(cat_sizes);
      at::cat_out(result_view, tensors, wrapped_dim);
      return result;
    }
  }
  return at::cat_out(result, get_stack_inputs(tensors, dim), dim);

}

Tensor hstack(TensorList tensors) {
  TORCH_CHECK(tensors.size() > 0,
           "hstack expects a non-empty TensorList");
  auto rep = at::atleast_1d(tensors);
  if (rep[0].dim() == 1) {
    return at::cat(rep, 0);
  }
  return at::cat(rep, 1);
}

Tensor& hstack_out(TensorList tensors, Tensor& result) {
  TORCH_CHECK(tensors.size() > 0,
           "hstack expects a non-empty TensorList");
  auto rep = at::atleast_1d(tensors);
  if (rep[0].dim() == 1) {
    return at::cat_out(result, rep, 0);
  }
  return at::cat_out(result, rep, 1);
}

Tensor vstack(TensorList tensors) {
  TORCH_CHECK(tensors.size() > 0,
           "vstack expects a non-empty TensorList");
  auto rep = at::atleast_2d(tensors);
  return at::cat(rep, 0);
}

Tensor& vstack_out(TensorList tensors, Tensor& result) {
  TORCH_CHECK(tensors.size() > 0,
           "vstack expects a non-empty TensorList");
  auto rep = at::atleast_2d(tensors);
  return at::cat_out(result, rep, 0);
}

Tensor dstack(TensorList tensors) {
  TORCH_CHECK(tensors.size() > 0,
           "dstack expects a non-empty TensorList");
  auto rep = at::atleast_3d(tensors);
  return at::cat(rep, 2);
}
Tensor& dstack_out(TensorList tensors, Tensor& result) {
  TORCH_CHECK(tensors.size() > 0,
           "dstack expects a non-empty TensorList");
  auto rep = at::atleast_3d(tensors);
  return at::cat_out(result, rep, 2);
}

static inline Tensor & sparse_transpose_(Tensor & self, int64_t dim0, int64_t dim1) {
  int64_t nsparse_dim = self.sparse_dim();
  TORCH_CHECK(dim0 < nsparse_dim && dim1 < nsparse_dim,
           "sparse transpose: transposed dimensions must be sparse ",
           "Got sparse_dim: ", nsparse_dim, ", d0: ", dim0, ", d1: ", dim1);

  if (self._indices().numel() == 0 && self._values().numel() == 0) {
    auto sizes = self.sizes().vec();
    std::swap(sizes[dim0], sizes[dim1]);

    at::sparse::get_sparse_impl(self)->raw_resize_(self.sparse_dim(), self.dense_dim(), sizes);
  } else {
    auto indices = self._indices();
    auto row0 = indices.select(0, dim0);
    auto row1 = indices.select(0, dim1);

    // swap row0 and row1
    auto tmp = at::zeros_like(row0, LEGACY_CONTIGUOUS_MEMORY_FORMAT);
    tmp.copy_(row0);
    row0.copy_(row1);
    row1.copy_(tmp);

    self._coalesced_(false);

    auto sizes = self.sizes().vec();
    std::swap(sizes[dim0], sizes[dim1]);

    at::sparse::get_sparse_impl(self)->raw_resize_(self._indices().size(0), self._values().dim() - 1, sizes);
  }
  return self;
}

// torch.row_stack, alias for torch.vstack
Tensor& row_stack_out(TensorList tensors, Tensor& result) {
  return at::vstack_out(result, tensors);
}

Tensor row_stack(TensorList tensors) {
  return at::vstack(tensors);
}

static std::vector<Tensor> reshape_input_for_column_stack(TensorList tensors) {
  std::vector<Tensor> result(tensors.size());
  auto transform_lambda = [](const Tensor& input) -> Tensor {
    // reshape 0D or 1D tensor t into (t.numel(), 1)
    if (input.dim() <= 1) {
      return input.reshape({input.numel(), 1});
    }
    return input;
  };
  std::transform(tensors.cbegin(),
                 tensors.cend(),
                 result.begin(),
                 transform_lambda);
  return result;
}

Tensor& column_stack_out(TensorList tensors, Tensor& result) {
  TORCH_CHECK(tensors.size() > 0,
              "column_stack expects a non-empty TensorList");

  auto reshaped_tensors = reshape_input_for_column_stack(tensors);
  return at::hstack_out(result, reshaped_tensors);
}

Tensor column_stack(TensorList tensors) {
  TORCH_CHECK(tensors.size() > 0,
              "column_stack expects a non-empty TensorList");

  auto reshaped_tensors = reshape_input_for_column_stack(tensors);
  return at::hstack(reshaped_tensors);
}

static Tensor& propagate_transposed_names(
    Tensor& result,
    const Tensor& other,
    int64_t dim0,
    int64_t dim1) {
  if (other.has_names()) {
    auto names = other.names().vec();
    std::swap(names[dim0], names[dim1]);
    namedinference::propagate_names_if_nonempty(result, names);
  }
  return result;
}

Tensor transpose(const Tensor& self, Dimname dim0, Dimname dim1) {
  return at::transpose(
      self, dimname_to_position(self, dim0), dimname_to_position(self, dim1));
}


Tensor & transpose_(Tensor & self, int64_t dim0, int64_t dim1) {
  TORCH_CHECK(
      !(self.layout() == kSparseCsr || self.layout() == kSparseCsc ||
        self.layout() == kSparseBsr || self.layout() == kSparseBsc),
      "torch.transpose_: in-place transposition is not supported for ",
      self.layout(),
      " layout");

  auto ndims = self.dim();
  dim0 = maybe_wrap_dim(dim0, ndims);
  dim1 = maybe_wrap_dim(dim1, ndims);
  if (dim0 == dim1) {
    return self;
  }

  // Sparse COO is an exceptional sparse format as it allows transpose
  // to be a view operation which is a convinient property for
  // in-place operations. For other sparse formats, the in-place
  // transpose would not be possible without shuffling the specified
  // values. So we don't support this as it would defeat the purpose
  // of in-place opeations of being memory-efficient.
  if (self.is_sparse()) {
    return sparse_transpose_(self, dim0, dim1);
  }

  if (self.is_mkldnn()) {
    return at::_mkldnn_transpose_(self, dim0, dim1);
  }

  DimVector sizes(self.sizes().begin(), self.sizes().end());
  DimVector strides(self.strides().begin(), self.strides().end());
  std::swap(strides[dim0], strides[dim1]);
  std::swap(sizes[dim0], sizes[dim1]);
  self.as_strided_(sizes, strides);
  return self;
}

namespace {
// Transpose implementation for sparse compressed layouts
// NB: We assume that dim1,dim0 have already been wrapped
static inline Tensor sparse_compressed_transpose(
    const Tensor& self,
    int64_t dim0,
    int64_t dim1) {
  auto compressed_inds = AT_DISPATCH_ROW_SPARSE_COMPRESSED_LAYOUTS(
      self.layout(),
      "compressed_inds",
      [&self]() { return self.crow_indices(); },
      [&self]() { return self.ccol_indices(); });

  auto plain_inds = AT_DISPATCH_ROW_SPARSE_COMPRESSED_LAYOUTS(
      self.layout(),
      "plain_inds",
      [&self]() { return self.col_indices(); },
      [&self]() { return self.row_indices(); });

  const auto n_batch_dim = compressed_inds.dim() - 1;
  const auto n_dense_dim = self.dim() - n_batch_dim - 2;

  // In theory it works, but missing to_dense coverage to test
  TORCH_CHECK(
      n_dense_dim == 0,
      "transpose(): hybrid sparse compressed tensors with dense dimensions are not supported");

  // Classify transpose "type"
  enum class TransposeDim : uint8_t { Batch, Sparse, Dense };
  auto classify_dim = [&n_batch_dim](const int64_t dim) {
    if (dim < n_batch_dim) {
      return TransposeDim::Batch;
    } else if (dim > n_batch_dim + 1) {
      return TransposeDim::Dense;
    } else {
      return TransposeDim::Sparse;
    }
  };

  const auto transpose_type = classify_dim(dim0);
  {
    auto dim_type_name = [](const TransposeDim dim) {
      switch (dim) {
        case TransposeDim::Batch:
          return "Batch";
        case TransposeDim::Dense:
          return "Dense";
        case TransposeDim::Sparse:
          return "Sparse";
        default:
          TORCH_INTERNAL_ASSERT(
              false,
              "Impossible TransposeDim value: ",
              static_cast<std::underlying_type_t<TransposeDim>>(dim));
      }
    };
    const auto dim1_type = classify_dim(dim1);
    TORCH_CHECK(
        dim1_type == transpose_type,
        "transpose(): can only transpose dimensions of the same type (Batch, Sparse, Dense), got ",
        dim0,
        "(",
        dim_type_name(transpose_type),
        ")",
        " and ",
        dim1,
        "(",
        dim_type_name(dim1_type),
        ")");
  }

  // We have validated everything, early exit for equal dims (no effect)
  if (dim0 == dim1) {
    return self.clone();
  }

  auto result_sizes = DimVector(self.sizes());
  std::swap(result_sizes[dim0], result_sizes[dim1]);
  Tensor result_vals;
  auto result_layout = self.layout();

  if (transpose_type == TransposeDim::Batch) {
    compressed_inds = compressed_inds.transpose(dim0, dim1).contiguous();
    plain_inds = plain_inds.transpose(dim0, dim1).contiguous();
    result_vals = self.values().transpose(dim0, dim1).contiguous();

  } else if (transpose_type == TransposeDim::Dense) {
    // NB: This code should work, but is untestable due to lack of support for
    // dense dimensions in to_dense. The Debug assert is present to emphasize
    // the fact that the block should not be possible to hit this code block
    TORCH_INTERNAL_ASSERT(
        false, "transpose(): Shouldn't have reached this point");
    result_vals = AT_DISPATCH_PLAIN_SPARSE_COMPRESSED_LAYOUTS(
        self.layout(),
        "sparse_transpose",
        // un-blocked: 2 sparse dims map to single nnz dim, so dense dim0/1 are
        // one position left
        [&]() { return self.values().transpose(dim0 - 1, dim1 - 1); },
        // blocked: 2 sparse dims map to 3 (nnz, ) + blocksize dims, so dense
        // dim0/1 are one position right
        [&]() { return self.values().transpose(dim0 + 1, dim1 + 1); });
  } else /*if (transpose_type == TransposeDim::Sparse) */ {
    // Flip the layout
    result_layout = sparse_csr::flip_compressed_layout(self.layout());
    result_vals = AT_DISPATCH_PLAIN_SPARSE_COMPRESSED_LAYOUTS(
        self.layout(),
        "sparse_transpose",
        // un-blocked: no change to values, layout is flipped.
        [&]() { return self.values(); },
        // blocked: the blocks are nested under the sparse dims so they must be
        // transposed as well.
        [&]() {
          return self.values().transpose(-2 - n_dense_dim, -1 - n_dense_dim);
        });
  }
  return at::native::_sparse_compressed_tensor_unsafe(
      compressed_inds,
      plain_inds,
      result_vals,
      result_sizes,
      self.scalar_type(),
      result_layout,
      self.device());
}
} // namespace

Tensor transpose(const Tensor & self, int64_t dim0, int64_t dim1) {
  auto ndims = self.dim();
  dim0 = maybe_wrap_dim(dim0, ndims);
  dim1 = maybe_wrap_dim(dim1, ndims);

  if (self.is_sparse()) {
    if (dim0 == dim1) {
      return self.clone();
    }
    Tensor self_clone = self.clone();
    return sparse_transpose_(self_clone, dim0, dim1);
  }
  if (self.layout() == kSparseBsr || self.layout() == kSparseCsr ||
      self.layout() == kSparseBsc || self.layout() == kSparseCsc) {
    return sparse_compressed_transpose(self, dim0, dim1);
  }

  if (self.is_mkldnn()) {
    return at::_mkldnn_transpose(self, dim0, dim1);
  }

  // Transpose of a tensor is a view operation.
  if (dim0 == dim1) {
    return self.alias();
  }

  SymDimVector sizes(self.sym_sizes().begin(), self.sym_sizes().end());
  std::swap(sizes[dim0], sizes[dim1]);
  SymDimVector strides(self.sym_strides().begin(), self.sym_strides().end());
  std::swap(strides[dim0], strides[dim1]);
  auto result = self.as_strided_symint(sizes, strides);
  propagate_transposed_names(result, self, dim0, dim1);
  return result;
}

static void check_t(const Tensor& self, const char *fn) {
  if (self.is_sparse()) {
    int64_t sparse_dim = self.sparse_dim();
    int64_t dense_dim = self.dense_dim();
    TORCH_CHECK(sparse_dim <= 2 && dense_dim == 0,
             fn, " expects a tensor with <= 2 sparse and 0 dense dimensions, but got ",
             sparse_dim, " sparse and ", dense_dim, " dense dimensions");
  } else {
    TORCH_CHECK(self.dim() <= 2,
             fn, " expects a tensor with <= 2 dimensions, but self is ", self.dim(), "D");
  }
}

Tensor t(const Tensor & self) {
  check_t(self, "t()");
  return self.transpose(0, self.dim() < 2 ? 0 : 1);
}

Tensor & t_(Tensor & self) {
  check_t(self, "t_()");
  return self.transpose_(0, self.dim() < 2 ? 0 : 1);
}

std::tuple<SymDimVector, SymDimVector>
inferSqueezeGeometry(const Tensor &tensor) {
  SymDimVector sizes;
  SymDimVector strides;

  for(const auto d : c10::irange(tensor.dim())) {
    if(tensor.sym_sizes()[d] != 1) {
      sizes.push_back(tensor.sym_sizes()[d]);
      strides.push_back(tensor.sym_strides()[d]);
    }
  }

  return std::make_tuple(std::move(sizes), std::move(strides));
}

std::tuple<SymDimVector, SymDimVector>
inferSqueezeGeometry(const Tensor& tensor, int64_t dim) {
  SymDimVector sizes;
  SymDimVector strides;

  for(const auto d : c10::irange(tensor.dim())) {
    if(d != dim || tensor.sym_sizes()[dim] != 1) {
      sizes.push_back(tensor.sym_sizes()[d]);
      strides.push_back(tensor.sym_strides()[d]);
    }
  }
  return std::make_tuple(std::move(sizes), std::move(strides));
}

namespace {
// Named type instead of a pair/tuple so that we can be sure to
// construct the vectors in place and get NRVO.
struct InferUnsqueezeGeometryResult {
  DimVector sizes;
  DimVector strides;
  InferUnsqueezeGeometryResult(IntArrayRef tensor_sizes, IntArrayRef tensor_strides)
      : sizes(tensor_sizes.begin(), tensor_sizes.end())
      , strides(tensor_strides.begin(), tensor_strides.end()) {}
};
}
InferUnsqueezeGeometryResult
inferUnsqueezeGeometry(const Tensor& tensor, int64_t dim) {
  InferUnsqueezeGeometryResult result(tensor.sizes(), tensor.strides());
  int64_t new_stride = dim >= tensor.dim() ? 1 : result.sizes[dim] * result.strides[dim];
  result.sizes.insert(result.sizes.begin() + dim, 1);
  result.strides.insert(result.strides.begin() + dim, new_stride);

  return result;
}

// dim is present if squeezing a single dimension and absent if squeezing all dimensions
Tensor squeeze_qtensor(const Tensor& self, c10::optional<int64_t> dim) {
  auto quantizer = get_qtensorimpl(self)->quantizer();
  SymDimVector sizes;
  SymDimVector strides;
  std::tie(sizes, strides) = dim.has_value() ? inferSqueezeGeometry(self, dim.value()) : inferSqueezeGeometry(self);
  if (quantizer->qscheme() == QScheme::PER_CHANNEL_AFFINE) {
    const auto* per_channel_quantizer = static_cast<at::PerChannelAffineQuantizer*>(quantizer.get());
    auto axis = per_channel_quantizer->axis();
    int64_t shift = 0;
    integer_range<int64_t> dims = dim.has_value() ? integer_range<int64_t>{dim.value(), dim.value() + 1} : c10::irange(0, self.dim());
    for (const auto d : dims) {
      if (self.sizes()[d] == 1) {
        TORCH_CHECK(axis != d, "Squeeze is only possible on non-axis dimension for Per-Channel Quantized Tensors.");
        if (d < axis) {
          ++shift;
        }
      }
    }
    axis -= shift;
    quantizer = make_per_channel_affine_quantizer(per_channel_quantizer->scales(),
                                                  per_channel_quantizer->zero_points(),
                                                  axis,
                                                  quantizer->scalar_type());
  }
  // TODO: quantized Tensor support for SymInt needs to be added but basic building blocs
  // are missing for now.
  auto result = make_qtensor(self, c10::asIntArrayRefSlow(sizes), c10::asIntArrayRefSlow(strides), quantizer);
  if (dim.has_value()) {
    namedinference::propagate_names_except(result, self, {dim.value()});
  } else {
    auto maybe_outnames = namedinference::compute_squeeze_outnames(self);
    namedinference::propagate_names_if_nonempty(result, maybe_outnames);
  }

  return result;
}

Tensor squeeze(const Tensor& self) {
  auto g = inferSqueezeGeometry(self);
  at::Tensor result = self.as_strided_symint(std::get<0>(g), std::get<1>(g));
  auto maybe_outnames = namedinference::compute_squeeze_outnames(self);
  namedinference::propagate_names_if_nonempty(result, maybe_outnames);
  return result;
}

Tensor squeeze_quantized(const Tensor& self) {
  at::Tensor result = squeeze_qtensor(self, c10::nullopt);
  auto maybe_outnames = namedinference::compute_squeeze_outnames(self);
  namedinference::propagate_names_if_nonempty(result, maybe_outnames);
  return result;
}

Tensor squeeze(const Tensor& self, int64_t dim) {
  int64_t dims = self.dim();
  dim = maybe_wrap_dim(dim, dims);
  if (dims == 0 || self.sym_sizes()[dim] != 1) {
    return self.as_strided_symint(self.sym_sizes(), self.sym_strides());
  }
  auto g = inferSqueezeGeometry(self, dim);
  auto result = self.as_strided_symint(std::get<0>(g), std::get<1>(g));
  namedinference::propagate_names_except(result, self, {dim});
  return result;
}

Tensor squeeze_quantized(const Tensor& self, int64_t dim) {
  int64_t dims = self.dim();
  dim = maybe_wrap_dim(dim, dims);
  return squeeze_qtensor(self, dim);
}

Tensor & squeeze_(Tensor& self) {
  auto g = inferSqueezeGeometry(self);
  self.as_strided__symint(std::get<0>(g), std::get<1>(g));
  return self;
}

Tensor & squeeze_(Tensor& self, int64_t dim) {
  int64_t dims = self.dim();
  dim = maybe_wrap_dim(dim, self.dim());

  if (dims == 0 || self.sym_sizes()[dim] != 1) {
    self.as_strided__symint(self.sym_sizes(), self.sym_strides());
    return self;
  }
  auto g = inferSqueezeGeometry(self, dim);
  self.as_strided__symint(std::get<0>(g), std::get<1>(g));
  return self;
}

// NOTE [ Unsafe View ]
// _unsafe_view() differs from view() in that the returned tensor isn't treated
// as a view for the purposes of automatic differentiation. (It's not listed in
// VIEW_FUNCTIONS in gen_inplace_or_view_type.py).  It's only safe to use if the `self` tensor
// is temporary. For example, the viewed tensor here (a + b) is discarded immediately
// after viewing:
//
//  res = at::_unsafe_view(a + b, size);
//
// This is a hack because in-place operations on tensors treated like views
// can be much more expensive than the same operations on non-view tensors.

inline Tensor view_impl(const Tensor& self, IntArrayRef size) {

  at::DimVector inferred_size = at::infer_size_dv(size, self.numel());
  auto stride = at::detail::computeStride(self.sizes(),
                                          self.strides(),
                                          inferred_size);
  TORCH_CHECK(stride.has_value(), "view size is "
    "not compatible with input tensor's size and stride (at least one dimension"
    " spans across two contiguous subspaces). Use .reshape(...) instead.");
  return alias_with_sizes_and_strides(self, inferred_size, *stride);

}

Tensor _unsafe_view(const Tensor& self, IntArrayRef size) {
  return view_impl(self, size);
}

Tensor unsqueeze(const Tensor& self, int64_t dim) {
  dim = maybe_wrap_dim(dim, self.dim() + 1);
  auto g = inferUnsqueezeGeometry(self, dim);
  return self.as_strided(g.sizes, g.strides);
}

Tensor unsqueeze_sparse(Tensor const &self, int64_t dim) {
  dim = maybe_wrap_dim(dim, self.dim() + 1);
  int64_t sparse_dim = self.sparse_dim();
  int64_t dense_dim = self.dense_dim();
  auto indices = self._indices();
  auto sizes = self.sizes().vec();
  sizes.insert(sizes.begin() + dim, 1);
  if (dim <= sparse_dim) {
    auto new_indices = at::cat(
        {indices.narrow(0, 0, dim),
         at::zeros(
             {1, indices.size(1)},
             kLong,
             indices.options().layout_opt(),
             indices.options().device_opt(),
             indices.options().pinned_memory_opt()),
         indices.narrow(0, dim, indices.size(0) - dim)});
    return _sparse_coo_tensor_with_dims_and_tensors(
        sparse_dim + 1, dense_dim, sizes, new_indices, self._values(), self.options());
  } else {
    return _sparse_coo_tensor_with_dims_and_tensors(
        sparse_dim, dense_dim + 1, sizes, indices, self._values().unsqueeze(dim - sparse_dim + 1), self.options());
  }
}

Tensor unsqueeze_quantized(const Tensor& self, int64_t dim) {
  dim = maybe_wrap_dim(dim, self.dim() + 1);
  auto g = inferUnsqueezeGeometry(self, dim);
  auto quantizer = get_qtensorimpl(self)->quantizer();
  if (quantizer->qscheme() == QScheme::PER_CHANNEL_AFFINE) {
    const auto* per_channel_quantizer = static_cast<at::PerChannelAffineQuantizer*>(quantizer.get());
    auto axis = per_channel_quantizer->axis();
    if (axis >= dim) {
      axis += 1;
    }
    quantizer = make_per_channel_affine_quantizer(per_channel_quantizer->scales(),
                                                  per_channel_quantizer->zero_points(),
                                                  axis,
                                                  quantizer->scalar_type());
  }
  return make_qtensor(self, g.sizes, g.strides, quantizer);
}

Tensor & unsqueeze_(Tensor& self, int64_t dim) {
  dim = maybe_wrap_dim(dim, self.dim() + 1);

  auto g = inferUnsqueezeGeometry(self, dim);
  self.as_strided_(g.sizes, g.strides);
  return self;
}

Tensor flatten(const Tensor& self, int64_t start_dim, int64_t end_dim) {
  start_dim = maybe_wrap_dim(start_dim, self.dim());
  end_dim = maybe_wrap_dim(end_dim, self.dim());
  TORCH_CHECK(start_dim <= end_dim, "flatten() has invalid args: start_dim cannot come after end_dim");

  if (self.dim() == 0) {
    return self.reshape({1});
  }
  if (start_dim == end_dim) {
    return self;
  }

  // We don't want to infer_size on the entire shape, because that can give us an extra degree
  // of freedom we don't want; for example, consider shape [0, 1, 3, 0], with start_dim=1, end_dim=2.
  // It's clear we want result shape [0, 3, 0] but passing [0, -1, 0] to infer_size means the -1
  // can take on any value and satisfy the constraints.
  auto slice_numel = c10::multiply_integers(self.sym_sizes().slice(start_dim, end_dim - start_dim + 1));
  std::vector<c10::SymInt> shape;
  shape.reserve(self.dim() - end_dim + start_dim);
  for (const auto i : c10::irange(start_dim)) {
    shape.push_back(self.sym_sizes()[i]);
  }
  shape.push_back(slice_numel);
  for (const auto i : c10::irange(end_dim + 1, self.dim())) {
    shape.push_back(self.sym_sizes()[i]);
  }

  return native::reshape_symint(self, shape);
}

Tensor flatten(const Tensor& self, int64_t start_dim, int64_t end_dim, Dimname out_dim) {
  auto outnames = self.names().vec();
  outnames.erase(outnames.begin() + start_dim, outnames.begin() + end_dim + 1);
  outnames.insert(outnames.begin() + start_dim, out_dim);

  Tensor result;
  {
    NoNamesGuard guard;
    result = native::flatten(self, start_dim, end_dim);
  }
  internal_set_names_inplace(result, outnames);
  return result;
}

Tensor flatten(const Tensor& self, Dimname start_dim, Dimname end_dim, Dimname out_dim) {
  auto start_pos = dimname_to_position(self, start_dim);
  auto end_pos  = dimname_to_position(self, end_dim);
  return native::flatten(self, start_pos, end_pos, out_dim);
}

Tensor flatten(const Tensor& self, DimnameList dims, Dimname out_dim) {
  auto positions = dimnames_to_positions(self, dims);
  TORCH_CHECK(positions.size() > 0,
      "flatten(tensor, dims, out_dim): dims cannot be empty");
  for (const auto i : c10::irange(positions.size() - 1)) {
    if (positions[i] + 1 == positions[i + 1]) continue;
    TORCH_CHECK(positions[i] + 1 == positions[i + 1],
        "flatten(tensor, dims, out_dim): dims ", dims, " must be consecutive ",
        "in Tensor", self.names());
  }
  return native::flatten(self, *dims.begin(), *(dims.end() - 1), out_dim);
}

Tensor ravel(const Tensor& self) {
  return self.contiguous().view(-1);
}

static inline void handle_unflatten_exception(const std::runtime_error &e,
                                              const Tensor &self,
                                              int64_t dim,
                                              IntArrayRef sizes,
                                              c10::optional <DimnameList> names) {
  if (!strstr(e.what(), "is invalid for input of size")) {
    TORCH_CHECK(false, "unflatten got an unexpected error:\n", e.what());
  }

  if (self.has_names()) {
    TORCH_CHECK(false,
                "unflatten: Provided sizes ", sizes, " don't multiply up to the size of dim ",
                dim, " (", self.names()[dim], ": ", self.size(dim), ") in Tensor", self.names());

  } else {
    TORCH_CHECK(false,
                "unflatten: Provided sizes ", sizes, " don't multiply up to the size of dim ",
                dim, " (", self.size(dim), ") in the input tensor");
  }
}

Tensor unflatten_impl(const Tensor& self, int64_t dim, IntArrayRef sizes, c10::optional<DimnameList> names) {
  dim = maybe_wrap_dim(dim, self.dim());

  TORCH_CHECK(sizes.size() > 0, "unflatten: sizes must be non-empty");
  TORCH_INTERNAL_ASSERT(!names || names->size() == sizes.size());
  if (self.has_names()) {
    TORCH_CHECK(names, "unflatten: input is a named tensor but no names were given for unflattened sizes");
  }

  DimVector inferred_size;
  try {
    inferred_size = at::infer_size_dv(sizes, self.size(dim));
  } catch (const std::runtime_error& e) {
    // at::infer_size would throw std::runtime_error for invalid size,
    // catch the runtime_error and display the error message in a more user-friendly way
    // for both tensors and named tensors
    handle_unflatten_exception(e, self, dim, sizes, names);
  }

  DimVector shape(self.sizes().begin(), self.sizes().end());
  shape.erase(shape.begin() + dim);
  shape.insert(shape.begin() + dim, inferred_size.begin(), inferred_size.end());

  Tensor result;
  {
    NoNamesGuard guard;
    result = self.view(shape);
  }

  if (names) {
    auto outnames = self.names().vec();
    outnames.erase(outnames.begin() + dim);
    outnames.insert(outnames.begin() + dim, names->begin(), names->end());
    at::internal_set_names_inplace(result, outnames);
  }

  return result;
}

Tensor unflatten(const Tensor& self, int64_t dim, IntArrayRef sizes) {
  return native::unflatten_impl(self, dim, sizes, c10::nullopt);
}

Tensor unflatten(const Tensor& self, Dimname dim, IntArrayRef sizes, DimnameList names) {
  return native::unflatten_impl(self, dimname_to_position(self, dim), sizes, names);
}

Tensor view_as(const Tensor& self, const Tensor& other) {
  return self.view(other.sizes());
}

int64_t numel(const Tensor& self) {
  return self.unsafeGetTensorImpl()->numel();
}

std::vector<Tensor> unbind(const Tensor &self, int64_t dim) {
  dim = maybe_wrap_dim(dim, self.dim());
  int64_t size = self.size(dim);
  std::vector<Tensor> tensors(size);
  for (const auto i : c10::irange(size)) {
    tensors[i] = self.select(dim, i);
  }
  return tensors;
}

std::vector<Tensor> unbind(const Tensor& self, Dimname dim) {
  return at::unbind(self, dimname_to_position(self, dim));
}

std::vector<Tensor> meshgrid(TensorList tensors) {
  TORCH_WARN_ONCE("torch.meshgrid: in an upcoming release, it will be required to pass the "
                  "indexing argument.");
  return native::meshgrid(tensors, /*indexing=*/"ij");
}

std::vector<Tensor> meshgrid(TensorList tensors,
                             c10::string_view indexing) {
  int64_t size = tensors.size();
  TORCH_CHECK(size > 0, "meshgrid expects a non-empty TensorList");

  for(const auto i: c10::irange(size - 1)){
    TORCH_CHECK(tensors[i].dtype() == tensors[i+1].dtype(), "meshgrid expects all tensors to have the same dtype");
    TORCH_CHECK(tensors[i].device() == tensors[i+1].device(), "meshgrid expects all tensors to have the same device");
  }

  // Input tensors is of type TensorList, which is an alias to a
  // constant array slice, which doesn't allow for mutations. We may
  // need to swap our first two elements if indexing is "ij", so we
  // unconditionally create a vector that we can reorder to keep the
  // implementation simple.
  //
  // We are not concerned with the performance of this relative to
  // constructor a grid for each input.
  std::vector<std::reference_wrapper<const Tensor>> tensor_refs(tensors.begin(),
                                                                tensors.end());

  // Whether or not to swap the first two tensors.
  //
  // We only swap if there are at least two* input tensors (obviously)
  // and if indexing is "xy".
  //
  // A reminder about "xy" semantics: "xy" semantics implies that the
  // output grids are in the cartesian coordinate system. Thus the
  // first dimension is the "x" axis (corresponding to column) and the
  // second dimension is the "y" axis (corresponding to row). Tensors,
  // however, generally consider the first axis to be the row and the
  // second axis to be the columns. Thus we flip the two dimensions in
  // contrast to "ij" indexing.
  //
  // It turns out that it's easiest to implement this by just swapping
  // the first two inputs. However, the order of the outputs still
  // must correspond to the order of the inputs. Thus we also must
  // swap the outputs if we swapped the inputs.
  //
  // * Why do we even support this function for exactly one input?
  bool swap_first_and_second_tensors = false;

  if (indexing == "xy") {
    // We can only swap if there are multiple tensors.
    swap_first_and_second_tensors = size >= 2;
    if (swap_first_and_second_tensors) {
      std::swap(tensor_refs[0], tensor_refs[1]);
    }
  } else {
    // Only "xy" and "ij" are supported, and we already checked for
    // "xy" above. Only "ij" remains as a valid mode.
    TORCH_CHECK(indexing == "ij",
                "torch.meshgrid: indexing must be one of \"xy\" or \"ij\", "
                "but received: ", indexing);
  }

  std::vector<int64_t> shape(size);
  for(const auto i: c10::irange(size)){
    TORCH_CHECK(tensor_refs[i].get().dim() <= 1,
                "torch.meshgrid: Expected 0D or 1D tensor in the tensor list but got: ", tensor_refs[i]);
    shape[i] = tensor_refs[i].get().numel();  // treat 0D tensors as if they were a 1D tensor
  }
  std::vector<Tensor> grids;
  std::vector<int64_t> view_shape(size, 1);
  for(const auto i: c10::irange(size)){
    view_shape[i] = -1;  // select this dimension to infer
    grids.push_back(tensor_refs[i].get().view(view_shape).expand(shape));
    view_shape[i] = 1;  // restore to previous value
  }

  // Remember we need to also swap the outputs if we swapped the inputs.
  if (swap_first_and_second_tensors) {
    std::swap(grids[0], grids[1]);
  }
  return grids;
}

// Numpy-style `a.T`: returns the tensor
// with dims reversed
Tensor numpy_T(const Tensor &self) {
  const auto n = self.dim();
  if (n != 2 && n != 0) {
    TORCH_WARN_ONCE(
        "The use of `x.T` on tensors of dimension other than 2 to reverse their shape is deprecated ",
        "and it will throw an error in a future release. Consider `x.mT` to transpose batches of matrices ",
        "or `x.permute(*torch.arange(x.ndim - 1, -1, -1))` to reverse the dimensions of a tensor."
    );
  }
  DimVector transpose_dims;
  for (int64_t i = n - 1; i >= 0; --i) {
    transpose_dims.push_back(i);
  }
  return self.permute(transpose_dims);
}

Tensor matrix_H(const Tensor &self) {
  const auto ndim = self.dim();
  TORCH_CHECK(ndim == 2 || ndim == 0,
      "tensor.H is only supported on matrices (2-D tensors). Got ", ndim, "-D tensor.",
      ndim > 2 ? " For batches of matrices, consider using tensor.mH" : "");
  if (self.is_complex()) {
    return ndim == 0 ? self.conj() : self.transpose(-2, -1).conj();
  } else {
    return ndim == 0 ? self : self.transpose(-2, -1);
  }
}

namespace {
Tensor _adjoint(const Tensor &self, const bool transpose, const char* const name) {
  const auto ndim = self.dim();
  TORCH_CHECK(ndim != 1,
      "tensor.", name, " is only supported on matrices or batches of matrices. Got 1-D tensor.");
  if (transpose || !self.is_complex()) {
    return ndim == 0 ? self : self.transpose(-2, -1);
  } else {
    return ndim == 0 ? self.conj() : self.transpose(-2, -1).conj();
  }
}
} // anonymous namespace

Tensor mT(const Tensor &self) {
  return _adjoint(self, /*transpose=*/true, "mT");
}

Tensor mH(const Tensor &self) {
  return _adjoint(self, /*transpose=*/false, "mH");
}

Tensor adjoint(const Tensor &self) {
  return _adjoint(self, /*transpose=*/false, "adjoint()");
}

Tensor view(const Tensor& self,
            at::IntArrayRef size) {
  return view_impl(self, size);
}

Tensor alias(const Tensor& self) {
  return alias_with_sizes_and_strides(self, self.sizes(), self.strides());
}

Tensor detach(const Tensor& self) {
  // NB: detach() is not the same thing as alias()! The main difference is that
  // detach does not allow metadata change while alias does.
  return Tensor(self.getIntrusivePtr()->shallow_copy_and_detach(
    // NB: The ADInplaceOrView logic will overwrite these with the
    // appropriate values if it runs; otherwise these are the values.
    /*version_counter=*/0,
    /*allow_tensor_metadata_change=*/false));
}

Tensor unfold(const Tensor& self, int64_t d, int64_t size, int64_t step) {
  // some special handling to deal with allow d == 0 when self.dim() == 0
  auto ndim = self.dim();
  d = at::maybe_wrap_dim(d, ndim, /*wrap_scalar=*/true);

  auto sizes = self.sizes().vec();
  auto strides = self.strides().vec();
  int64_t max_size = self.dim() == 0 ? 1 : sizes[d];
  TORCH_CHECK(size <= max_size, "maximum size for tensor at dimension ", d,
                                " is ", max_size, " but size is ", size);
  TORCH_CHECK(step > 0, "step is ", step, " but must be > 0");
  sizes.push_back(size);
  strides.push_back(self.dim() == 0 ? 1 : strides[d]);
  // The if handles the self.dim() == 0 case
  if (d < ndim) {
    sizes[d] = (sizes[d] - size) / step + 1;
    strides[d] *= step;
  }
  return self.as_strided(sizes, strides);
}

Tensor diag(const Tensor& self, int64_t offset) {
  auto ndim = self.dim();
  TORCH_CHECK(ndim == 1 || ndim == 2, "diag(): Supports 1D or 2D tensors. Got ", self.dim(), "D");
  if (ndim == 1) {
    return at::diag_embed(self, offset);
  } else {
    // We return a copy of the diagonal
    return at::diagonal_copy(self, offset);
  }
}

Tensor& diag_out(const Tensor& self, int64_t offset, Tensor& out) {
  auto ndim = self.dim();
  TORCH_CHECK(ndim == 1 || ndim == 2, "Supports 1D or 2D tensors. Got ", self.dim(), "D");
  if (ndim == 1) {
    TORCH_CHECK(
        canCast(self.scalar_type(), out.scalar_type()),
        "diag: result type ", self.scalar_type(), " can't be cast to the desired out= type ",
        out.scalar_type());
    return at::diag_embed_out(out, self, offset);
  } else {
    return at::diagonal_copy_out(out, self, offset);
  }
}

Tensor diagonal_backward_symint(const Tensor & grad, SymIntArrayRef input_sizes, int64_t offset, int64_t dim1, int64_t dim2) {
  auto grad_input = at::zeros_symint(input_sizes, grad.options());
  auto diag = grad_input.diagonal(offset, dim1, dim2);
  diag.copy_(grad);
  return grad_input;
}

Tensor movedim(const Tensor& self, IntArrayRef src, IntArrayRef dst) {
  TORCH_CHECK(src.size() == dst.size(), "movedim: Invalid source or destination dims: source (",
              src, " dims) should contain the same number of dims as destination (", dst, " dims)");

  size_t self_dim = self.dim();
  DimVector normalized_src(src.size());
  DimVector normalized_dst(dst.size());

  auto wrap_dims = [&self_dim](const IntArrayRef& vec, DimVector& normalized_vec) {
    for (const auto i : c10::irange(vec.size())) {
      normalized_vec[i] = maybe_wrap_dim(vec[i], self_dim);
    }
  };

  wrap_dims(src, normalized_src);
  wrap_dims(dst, normalized_dst);

  auto all_unique = [](const DimVector& dims) {
    DimVector copy = dims;
    std::sort(copy.begin(), copy.end());
    auto duplicate = std::adjacent_find(copy.begin(), copy.end());
    return duplicate == copy.end();
  };
  TORCH_CHECK(all_unique(normalized_src), "movedim: repeated dim in `source` (", src, ")");
  TORCH_CHECK(all_unique(normalized_dst), "movedim: repeated dim in `destination` (", dst, ")");

  // handle the case of scalar tensor as a no-op
  if (self_dim == 0)
    return self.alias();

  // TODO: The algorithm below can probably be optimized.
  // Reference: https://github.com/pytorch/pytorch/pull/41480#discussion_r456100505

  // Algorithm Walkthrough
  // Example Input
  // Variable State:
  //     normalized_src = 0, 1
  //     normalized_dst = 2, 4
  //     self_dim = 5
  DimVector order(self_dim);
  DimVector source_dims(self_dim);
  DimVector destination_dims(self_dim);

  // We initialize two vectors to track update to the dims
  // `order` contains the final order of the dim positions.
  // Variable State:
  //     order = NA, NA, NA, NA, NA
  //     source_dims = 0, 1, 2, 3, 4
  //     destination_dims = 0, 1, 2, 3, 4
  std::iota(source_dims.begin(), source_dims.end(), 0);
  std::iota(destination_dims.begin(), destination_dims.end(), 0);

  // We mark and update position for the dim provided by user
  // i.e. `normalized_src` and `normalized_dims`
  // Variable State:
  //     order = NA, NA, 0, NA, 1
  //     source_dims = -1, -1, 2, 3, 4
  //     destination_dims = 0, 1, -1, 3, -1
  for (const auto i : c10::irange(src.size())) {
      order[normalized_dst[i]] = normalized_src[i];
      source_dims[normalized_src[i]] = -1;
      destination_dims[normalized_dst[i]] = -1;
  }

  // Remove the dims whose position we already know,
  // the ones marked with -1 in previous step
  // Variable State:
  //     source_dims = 2, 3, 4
  //     destination_dims = 0, 1, 3
  auto source_iter = std::remove(source_dims.begin(), source_dims.end(), -1);
  auto destination_iter = std::remove(destination_dims.begin(), destination_dims.end(), -1);

  int64_t rest_dim = self.dim() - src.size();
  TORCH_INTERNAL_ASSERT(std::distance(source_dims.begin(), source_iter)  == rest_dim);
  TORCH_INTERNAL_ASSERT(std::distance(destination_dims.begin(), destination_iter)  == rest_dim);

  // Update the position of the remaining dimensions.
  // `source_dims` now contains the original position
  // `destination_dims` contains the new position it will shifted to
  // after considering the user inputs.
  // Variable State:
  //     order = 2, 3, 0, 4, 1
  for (const auto i : c10::irange(rest_dim)) {
      order[destination_dims[i]] = source_dims[i];
  }

  return self.permute(order);
}

Tensor movedim(const Tensor& self, int64_t src, int64_t dst) {
  return at::movedim(self, IntArrayRef{src}, IntArrayRef{dst});
}

Tensor moveaxis(const Tensor& self, IntArrayRef src, IntArrayRef dst) {
  return at::movedim(self, src, dst);
}

Tensor moveaxis(const Tensor& self, int64_t src, int64_t dst) {
  return at::movedim(self, IntArrayRef{src}, IntArrayRef{dst});
}

Tensor swapaxes(const Tensor& self, int64_t axis0, int64_t axis1) {
  return self.transpose(axis0, axis1);
}

Tensor& swapaxes_(Tensor& self, int64_t axis0, int64_t axis1) {
  return self.transpose_(axis0, axis1);
}

Tensor swapdims(const Tensor& self, int64_t dim0, int64_t dim1) {
  return self.transpose(dim0, dim1);
}

Tensor& swapdims_(Tensor& self, int64_t dim0, int64_t dim1) {
  return self.transpose_(dim0, dim1);
}

Tensor flatten_dense_tensors(TensorList tensors) {
  static auto flatten = [](const Tensor &t) { return t.contiguous().view({-1}); };
  if (tensors.size() == 1)
    return flatten(tensors[0]);
  return at::cat(fmap(tensors, flatten));
}

std::vector<Tensor> unflatten_dense_tensors(const Tensor& flat, TensorList tensors) {
  std::vector<Tensor> outputs;
  outputs.reserve(tensors.size());
  size_t offset = 0;
  for (const auto & tensor : tensors) {
    auto numel = tensor.numel();
    // If unflatten an empty tensor, create a new empty tensor using
    // flat tensor Options.
    // This can avoid the unflattened empty tensor to share the same storage
    // with other unflatten tensors.
    if (numel == 0) {
      outputs.push_back(at::empty({0}, flat.options()));
    } else {
      outputs.push_back(flat.narrow(0, offset, numel).view(tensor.sizes()));
      offset += numel;
    }
  }
  return outputs;
}

at::Tensor slice_scatter(const at::Tensor& self, const at::Tensor& src, int64_t dim, c10::optional<int64_t> start, c10::optional<int64_t> end, int64_t step) {
    auto output = self.clone();
    auto slice = output.slice(dim, start, end, step);
    TORCH_CHECK(slice.sizes() == src.sizes(), "expected src to have a size equal to the slice of self. src size = ", src.sizes(), ", slice size = ", slice.sizes());
    slice.copy_(src);
    return output;
}
at::Tensor select_scatter(const at::Tensor& self, const at::Tensor& src, int64_t dim, int64_t index) {
    auto output = self.clone();
    auto slice = output.select(dim, index);
    TORCH_CHECK(slice.sizes() == src.sizes(), "expected src to have a size equal to the slice of self. src size = ", src.sizes(), ", slice size = ", slice.sizes());
    slice.copy_(src);
    return output;
}
at::Tensor diagonal_scatter(const at::Tensor& self, const at::Tensor& src, int64_t offset, int64_t dim1, int64_t dim2) {
    auto output = self.clone();
    auto slice = output.diagonal(offset, dim1, dim2);
    TORCH_CHECK(slice.sizes() == src.sizes(), "expected src to have a size equal to the slice of self. src size = ", src.sizes(), ", slice size = ", slice.sizes());
    slice.copy_(src);
    return output;
}
at::Tensor as_strided_scatter_symint(const at::Tensor& self, const at::Tensor& src, at::SymIntArrayRef size, at::SymIntArrayRef stride, c10::optional<c10::SymInt> storage_offset) {
    // See Note [as_strided_scatter backward support]
    TORCH_INTERNAL_ASSERT(!self.requires_grad() || self.is_contiguous(), "as_strided_scatter is currently only supported for contiguous inputs");
    auto output = self.clone();
    auto slice = output.as_strided_symint(size, stride, storage_offset);
    TORCH_CHECK(slice.sym_sizes() == src.sym_sizes(), "expected src to have a size equal to the slice of self. src size = ", src.sym_sizes(), ", slice size = ", slice.sym_sizes());
    slice.copy_(src);
    return output;
}

// The default implementation of lift is a no-op.
// If TLS is set appropriately (for wrapper-tensor keys like Functionalize or functorch transforms),
// then we'll dispatch to one of their implementations, which will properly lift the tensor into a wrapper.
at::Tensor lift(const at::Tensor& self) {
    return self;
}

// See notes in native_functions.yaml
at::Tensor lift_fresh(const at::Tensor& self) {
    return self;
}

at::Tensor& _fw_primal_copy_out(const at::Tensor & self, int64_t level, at::Tensor & out) {
  auto tmp = self._fw_primal(level);
  out.copy_(tmp);
  return out;
}


at::Tensor& _make_dual_copy_out(const at::Tensor & primal, const at::Tensor & tangent, int64_t level, at::Tensor & out) {
  auto tmp = at::_make_dual(primal, tangent, level);
  out.copy_(tmp);
  return out;
}


at::Tensor& view_as_real_copy_out(const at::Tensor & self, at::Tensor & out) {
  auto tmp = at::view_as_real(self);
  out.copy_(tmp);
  return out;
}


at::Tensor& view_as_complex_copy_out(const at::Tensor & self, at::Tensor & out) {
  auto tmp = at::view_as_complex(self);
  out.copy_(tmp);
  return out;
}


at::Tensor& _conj_copy_out(const at::Tensor & self, at::Tensor & out) {
  auto tmp = self._conj();
  out.copy_(tmp);
  return out;
}


at::Tensor& _neg_view_copy_out(const at::Tensor & self, at::Tensor & out) {
  auto tmp = self._neg_view();
  out.copy_(tmp);
  return out;
}


at::Tensor& as_strided_copy_out_symint(const at::Tensor & self, at::SymIntArrayRef size, at::SymIntArrayRef stride, c10::optional<c10::SymInt> storage_offset, at::Tensor & out) {
  auto tmp = self.as_strided_symint(size, stride, storage_offset);
  out.copy_(tmp);
  return out;
}


at::Tensor& _sparse_broadcast_to_copy_out(const at::Tensor & self, at::IntArrayRef size, at::Tensor & out) {
  auto tmp = at::_sparse_broadcast_to(self, size);
  out.copy_(tmp);
  return out;
}


at::Tensor& diagonal_copy_out(const at::Tensor & self, int64_t offset, int64_t dim1, int64_t dim2, at::Tensor & out) {
  TORCH_CHECK(
    out.device() == self.device(),
    "diagonal_copy: Expected out and self tensors to be on the same device, but got ",
    "out on ", out.device(), " and self on ", self.device());
  auto result = self.diagonal(offset, dim1, dim2);
  at::native::resize_output(out, result.sizes());
  TORCH_CHECK(
      canCast(result.scalar_type(), out.scalar_type()),
      "diagonal_copy: result type ", result.scalar_type(), " can't be cast to the desired out= type ", out.scalar_type());
  out.copy_(result);
  return out;
}


at::Tensor& expand_copy_SymInt_out(const at::Tensor & self, c10::SymIntArrayRef size, bool implicit, at::Tensor & out) {
  auto tmp = self.expand_symint(size, implicit);
  out.copy_(tmp);
  return out;
}


at::Tensor& expand_copy_out_symint(const at::Tensor & self, at::SymIntArrayRef size, bool implicit, at::Tensor & out) {
  auto tmp = self.expand_symint(size, implicit);
  out.copy_(tmp);
  return out;
}


at::Tensor& narrow_copy_out(const at::Tensor & self, int64_t dim, int64_t start, int64_t length, at::Tensor & out) {
  auto tmp = self.narrow(dim, start, length);
  out.copy_(tmp);
  return out;
}


at::Tensor& permute_copy_out(const at::Tensor & self, at::IntArrayRef dims, at::Tensor & out) {
  auto tmp = self.permute(dims);
  out.copy_(tmp);
  return out;
}


at::Tensor& _reshape_alias_copy_out(const at::Tensor & self, at::IntArrayRef size, at::IntArrayRef stride, at::Tensor & out) {
  auto tmp = self._reshape_alias(size, stride);
  out.copy_(tmp);
  return out;
}


at::Tensor& select_copy_int_out(const at::Tensor & self, int64_t dim, int64_t index, at::Tensor & out) {
  auto tmp = self.select(dim, index);
  out.copy_(tmp);
  return out;
}


at::Tensor& detach_copy_out(const at::Tensor & self, at::Tensor & out) {
  auto tmp = self.detach();
  out.copy_(tmp);
  return out;
}


at::Tensor& slice_copy_Tensor_out(const at::Tensor & self, int64_t dim, c10::optional<int64_t> start, c10::optional<int64_t> end, int64_t step, at::Tensor & out) {
  auto tmp = self.slice(dim, start, end, step);
  out.copy_(tmp);
  return out;
}


void split_copy_Tensor_out(const at::Tensor & self, int64_t split_size, int64_t dim, at::TensorList  out) {
  auto tmp = self.split(split_size, dim);

  TORCH_CHECK(out.size() == tmp.size(), "split_copy_Tensor_out() expected an out= argument of size ", tmp.size(), ", got size ", out.size());
  for (const auto i : c10::irange(out.size())) {
    out[i].copy_(tmp[i]);
  }
}


void split_with_sizes_copy_out(const at::Tensor & self, at::IntArrayRef split_sizes, int64_t dim, at::TensorList  out) {
  auto tmp = self.split_with_sizes(split_sizes, dim);

  TORCH_CHECK(out.size() == tmp.size(), "split_with_sizes_copy_out() expected an out= argument of size ", tmp.size(), ", got size ", out.size());
  for (const auto i : c10::irange(out.size())) {
    out[i].copy_(tmp[i]);
  }
}


at::Tensor& squeeze_copy_out(const at::Tensor & self, at::Tensor & out) {
  auto tmp = self.squeeze();
  out.copy_(tmp);
  return out;
}


at::Tensor& squeeze_copy_dim_out(const at::Tensor & self, int64_t dim, at::Tensor & out) {
  auto tmp = self.squeeze(dim);
  out.copy_(tmp);
  return out;
}


at::Tensor& t_copy_out(const at::Tensor & self, at::Tensor & out) {
  auto tmp = self.t();
  out.copy_(tmp);
  return out;
}


at::Tensor& transpose_copy_int_out(const at::Tensor & self, int64_t dim0, int64_t dim1, at::Tensor & out) {
  auto tmp = self.transpose(dim0, dim1);
  out.copy_(tmp);
  return out;
}


at::Tensor& unsqueeze_copy_out(const at::Tensor & self, int64_t dim, at::Tensor & out) {
  auto tmp = self.unsqueeze(dim);
  out.copy_(tmp);
  return out;
}


at::Tensor& _indices_copy_out(const at::Tensor & self, at::Tensor & out) {
  auto tmp = self._indices();
  out.copy_(tmp);
  return out;
}


at::Tensor& _values_copy_out(const at::Tensor & self, at::Tensor & out) {
  auto tmp = self._values();
  out.copy_(tmp);
  return out;
}


at::Tensor& indices_copy_out(const at::Tensor & self, at::Tensor & out) {
  auto tmp = self.indices();
  out.copy_(tmp);
  return out;
}


at::Tensor& values_copy_out(const at::Tensor & self, at::Tensor & out) {
  auto tmp = self.values();
  out.copy_(tmp);
  return out;
}


at::Tensor& crow_indices_copy_out(const at::Tensor & self, at::Tensor & out) {
  auto tmp = self.crow_indices();
  out.copy_(tmp);
  return out;
}


at::Tensor& col_indices_copy_out(const at::Tensor & self, at::Tensor & out) {
  auto tmp = self.col_indices();
  out.copy_(tmp);
  return out;
}


void unbind_copy_int_out(const at::Tensor & self, int64_t dim, at::TensorList  out) {
  auto tmp = self.unbind(dim);

  TORCH_CHECK(out.size() == tmp.size(), "unbind_copy_int_out() expected an out= argument of size ", tmp.size(), ", got size ", out.size());
  for (const auto i : c10::irange(out.size())) {
    out[i].copy_(tmp[i]);
  }
}


at::Tensor& view_copy_out_symint(const at::Tensor & self, at::SymIntArrayRef size, at::Tensor & out) {
  auto tmp = self.view_symint(size);
  out.copy_(tmp);
  return out;
}


at::Tensor& view_copy_dtype_out(const at::Tensor & self, at::ScalarType dtype, at::Tensor & out) {
  auto tmp = self.view(dtype);
  out.copy_(tmp);
  return out;
}


at::Tensor& unfold_copy_out(const at::Tensor & self, int64_t dimension, int64_t size, int64_t step, at::Tensor & out) {
  auto tmp = self.unfold(dimension, size, step);
  out.copy_(tmp);
  return out;
}


at::Tensor& alias_copy_out(const at::Tensor & self, at::Tensor & out) {
  auto tmp = self.alias();
  out.copy_(tmp);
  return out;
}

int64_t sparse_dim_strided(const at::Tensor& self) {
  return 0;
}

int64_t dense_dim_strided(const at::Tensor& self) {
  return self.dim();
}

} // namespace native
} // namespace at<|MERGE_RESOLUTION|>--- conflicted
+++ resolved
@@ -1590,14 +1590,9 @@
     //
     // We need to do the checks here instead of in `native_functions.yaml`
     // to preserve backwards compatibility.
-<<<<<<< HEAD
     Tensor r;
-    if (!self.is_xla() && !self.is_lazy() && !self.is_ipu()) {
+    if (!self.is_xla() && !self.is_lazy() && !self.is_ipu() && !at::isTensorSubclassLike(self)) {
       r = at::symint::_reshape_alias<T>(self, shape, stride.value());
-=======
-    if (!self.is_xla() && !self.is_lazy() && !self.is_ipu() && !at::isTensorSubclassLike(self)) {
-      return self._reshape_alias_symint(shape, stride.value());
->>>>>>> 86587789
     } else {
       r = at::symint::view<T>(self, shape);
     }
