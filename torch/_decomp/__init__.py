import torch
import torch._ops
import torch.library
from typing import Callable, Union, Dict, Sequence
from torch.utils._pytree import tree_map
from collections import defaultdict

__all__ = ["decomposition_table", "register_decomposition", "get_decompositions"]

# TODO: relax key type here; torch registrations should be possible to; but
# right now this type is accurate
decomposition_table: Dict[torch._ops.OpOverload, Callable] = {}


meta_lib = torch.library.Library("aten", "IMPL", "Meta")


def register_decomposition(aten_op, registry=None, *, disable_meta: bool = False):
    """
    A decorator to register a function as a decomposition to the Python
    decomposition table.  Use it like this::

        @register_decomposition(torch.ops.aten.clamp_min)
        def clamp_min(x):
            return torch.clamp(self, min=min)

    If you are writing a new decomposition, consider contributing it
    directly to PyTorch in torch._decomp.decompositions.

    This API is experimental; we are almost certainly going to extend
    the API when we make decompositions eligible for use in transforms (e.g.,
    autograd) and not just backend tracing, where we then need to know if a
    decomposition can be used to simulate a transform.

    By default, if the decomposition is for an operator that doesn't have
    a Meta implementation, we will register it to the dispatcher.  Use
    `disable_meta` to disable this behavior.
    """

    def decomposition_decorator(f):
        nonlocal registry
        if registry is None:
            registry = decomposition_table

        def add_op_to_table(aten_op):
            overloads = []
            if isinstance(aten_op, torch._ops.OpOverload):
                overloads.append(aten_op)
            else:
                assert isinstance(aten_op, torch._ops.OpOverloadPacket)
                for ol in aten_op.overloads():
                    overloads.append(getattr(aten_op, ol))
            for op_overload in overloads:
                if op_overload in registry:
                    raise RuntimeError(f"duplicate registrations for {op_overload}")
                registry[op_overload] = f
                # TODO: factor this logic into OpOverload or Library API
                name = op_overload._schema.name
                if op_overload._schema.overload_name:
                    name += "." + op_overload._schema.overload_name
                if (
                    not disable_meta
                    # TorchScript dumps a bunch of extra nonsense overloads
                    # which don't have corresponding dispatcher entries, we need
                    # to filter those out
                    and torch._C._dispatch_has_kernel(name)
<<<<<<< HEAD
                    and not torch._C._dispatch_has_kernel_for_dispatch_key(name, "Meta")
=======
                    and not torch._C._dispatch_has_kernel_for_dispatch_key(name, 'Meta')
                    # Don't register a meta kernel to any operator that has
                    # a CompositeImplicitAutograd kernel in core.
                    # Otherwise we won't be able to run autograd for that operator with the meta backend.
                    and 'CompositeImplicitAutograd' not in torch._C._dispatch_dump(name)
>>>>>>> 7123c42e
                ):
                    meta_lib.impl(op_overload, f)

        # To handle allowing multiple aten_ops at once
        tree_map(add_op_to_table, aten_op)
        return f

    return decomposition_decorator


def get_decompositions(
    aten_ops: Sequence[Union[torch._ops.OpOverload, torch._ops.OpOverloadPacket]]
) -> Dict[torch._ops.OpOverload, Callable]:
    """
    Retrieve a dictionary of decompositions corresponding to the list of
    operator overloads and overload packets passed as input.  Overload
    packets will include all decomposed overloads in the packet.  If there is
    no decomposition for a requested operator, it is silently ignored.

    This API is experimental; we are almost certainly going to give an alternate,
    more recommended formulation, where a user provides the set of operators
    they know how to implement, and we provide decompositions for everything
    not in this set.
    """
    packets_to_overloads = defaultdict(list)
    for opo in decomposition_table:
        packets_to_overloads[opo.overloadpacket].append(opo)
    decompositions = {}
    for op in aten_ops:
        if isinstance(op, torch._ops.OpOverloadPacket) and op in packets_to_overloads:
            for op_overload in packets_to_overloads[op]:
                decompositions[op_overload] = decomposition_table[op_overload]
        elif isinstance(op, torch._ops.OpOverload) and op in decomposition_table:
            decompositions[op] = decomposition_table[op]
    return decompositions


# populate the table
import torch._decomp.decompositions
import torch._refs<|MERGE_RESOLUTION|>--- conflicted
+++ resolved
@@ -64,15 +64,11 @@
                     # which don't have corresponding dispatcher entries, we need
                     # to filter those out
                     and torch._C._dispatch_has_kernel(name)
-<<<<<<< HEAD
-                    and not torch._C._dispatch_has_kernel_for_dispatch_key(name, "Meta")
-=======
-                    and not torch._C._dispatch_has_kernel_for_dispatch_key(name, 'Meta')
                     # Don't register a meta kernel to any operator that has
                     # a CompositeImplicitAutograd kernel in core.
                     # Otherwise we won't be able to run autograd for that operator with the meta backend.
                     and 'CompositeImplicitAutograd' not in torch._C._dispatch_dump(name)
->>>>>>> 7123c42e
+                    and not torch._C._dispatch_has_kernel_for_dispatch_key(name, "Meta")
                 ):
                     meta_lib.impl(op_overload, f)
 
