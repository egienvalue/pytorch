import torch
from typing import Set, Dict, List, Type, Optional, cast, Union, Tuple
import sys
import builtins
import itertools
import operator
import math
import functools
import threading
from contextlib import contextmanager
from functools import lru_cache
import traceback
import collections
import textwrap
import logging

# NB: The sym_* functions are used via getattr() and must be imported here.
from torch import SymInt, SymFloat, SymBool, sym_not, sym_float, sym_max, sym_min  # noqa: F401
from torch._guards import ShapeGuard, Source

SymTypes = (SymInt, SymFloat, SymBool)

log = logging.getLogger(__name__)

class GuardOnDataDependentSymNode(RuntimeError):
    pass

try:
    import sympy  # type: ignore[import]
    from sympy.printing.precedence import precedence  # type: ignore[import] # noqa: F401
    from sympy.printing.str import StrPrinter  # type: ignore[import]
    from sympy.core.logic import fuzzy_and, fuzzy_or  # type: ignore[import]
    HAS_SYMPY = True
except ImportError:
    HAS_SYMPY = False

aten = torch._ops.ops.aten  # type: ignore[has-type]

__all__ = [
    "has_symbolic_sizes_strides", "create_contiguous", "ShapeEnv",
    "SymDispatchMode", "FloorDiv", "guard_int", "guard_float", "guard_scalar", "wrap_node",
    "method_to_operator", "hint_int", "SYMPY_INTERP",
]

SYM_FUNCTION_MODE = None

# We don't bother with the metaclass as all of the dispatching logic happens
# entirely from Python
#
# Didn't bother with ancestors for now, unlikely to have multiple modes for
# symints right now


# SymDispatchMode gets invoked whenever an operation is processed on
# a PySymInt.  When this occurs, you get called at __sym_dispatch__
# with the operation in question.  This is symmetric to TorchDispatchMode
# but with some caveats:
#
#   - In TorchDispatchMode, you get the same arguments as what a user
#     invoked your API with; e.g., if you call torch.ops.aten.foo(a, b),
#     you get (a, b) as args to your call.  In SymDispatchMode, if
#     you call a + b (where a and b are SymInts), you will get
#     (a.node, b.node) as your args (these are PySymInts)
#
#   - SymInt/PySymInt don't have FX proxy support (unlike, e.g., Tensor).
#     So you have to manually call Tracer/create_node to write into
#     the graph.  See ProxySymDispatchMode for an example
#
class SymDispatchMode:
    def __sym_dispatch__(self, func, types, args, kwargs):
        raise NotImplementedError()

    def __enter__(self):
        global SYM_FUNCTION_MODE
        old = SYM_FUNCTION_MODE
        if hasattr(self, "inner"):
            raise RuntimeError(f"{self} has already been used as a mode. Please use a fresh version")
        else:
            self.inner = old
        SYM_FUNCTION_MODE = self
        return self

    def __exit__(self, exc_type, exc_val, exc_tb):
        global SYM_FUNCTION_MODE
        SYM_FUNCTION_MODE = self.inner

def has_symbolic_sizes_strides(elem):
    return elem._has_symbolic_sizes_strides

def create_contiguous(shape):
    strides = [1]
    for dim in reversed(shape[:-1]):
        strides.append(dim * strides[-1])
    return list(reversed(strides))

def _handle_sym_dispatch(func, args, kwargs):
    global SYM_FUNCTION_MODE
    mode = SYM_FUNCTION_MODE
    assert mode
    SYM_FUNCTION_MODE = mode.inner
    try:
        # TODO: properly compute types
        types: List[Type] = []
        return mode.__sym_dispatch__(func, types, args, kwargs)
    finally:
        SYM_FUNCTION_MODE = mode

def hint_int(a):
    if isinstance(a, torch.SymInt):
        return a.node.require_hint()
    assert type(a) is int, a
    return a

def guard_scalar(a):
    if isinstance(a, (SymBool, bool)):
        return guard_bool(a)
    elif isinstance(a, (SymInt, int)):
        return guard_int(a)
    elif isinstance(a, (SymFloat, float)):
        return guard_float(a)
    else:
        raise AssertionError(f"unrecognized scalar {a}")

def guard_bool(a):
    if isinstance(a, SymBool):
        return a.node.guard_bool("", 0)  # NB: uses Python backtrace
    assert type(a) is bool, a
    return a

def guard_int(a):
    if isinstance(a, SymInt):
        return a.node.guard_int("", 0)  # NB: uses Python backtrace
    assert type(a) is int, a
    return a

def guard_float(a):
    if isinstance(a, SymFloat):
        return a.node.guard_float("", 0)  # NB: uses Python backtrace
    assert isinstance(a, float), a
    return a

# Drop in replacement for math.sqrt
def sym_sqrt(a):
    if hasattr(a, '__sym_sqrt__'):
        return a.__sym_sqrt__()
    return math.sqrt(a)

def to_node(self, num):
    if isinstance(num, SymTypes):
        return num.node
    elif type(num) is bool:
        return self.wrap_bool(num)
    elif type(num) is int:
        return self.wrap_int(num)
    elif type(num) is float:
        return self.wrap_float(num)
    else:
        # NotImplemented is important so that Python tries the
        # other magic method
        return NotImplemented

# Given a GraphModule, return all the FakeTensors for all the placeholders
def fx_placeholder_vals(gm):
    return [n.meta['val'] for n in gm.graph.nodes if n.op == "placeholder"]

def fx_placeholder_targets(gm):
    return [n.target for n in gm.graph.nodes if n.op == "placeholder"]

# Given a GraphModule and arguments to run it with, evaluate that the guards
# for its associated ShapeEnv are satisfied by the passed arguments.  This
# WILL check for duck sizing.
def eval_guards(gm, *args):
    return gm.shape_env.evaluate_guards_for_args(fx_placeholder_vals(gm), args)

def bind_symbols(gm, *args):
    return gm.shape_env.bind_symbols(fx_placeholder_vals(gm), args)

# TODO: An incomplete list
# 1. Set variables to be equal when we do equality
# 2. Specialize on 0/1 when we do subtraction
class SymNode:
    """
    This is a type erased SymInt/SymFloat which we use to do actual operations.
    End users don't touch this.  Magic methods are NOT defined on this object.
    """
    def __init__(self, expr, shape_env, pytype, hint: Optional[Union[int, float]], constant=None):
        self._expr = expr
        self.shape_env = shape_env
        self.pytype = pytype
        # What's the difference between hint and constant?
        #
        # - A constant is known to be invariant across invocations of the model;
        #   it will always be this value.  We only really know this when we
        #   encounter an honest-to-goodness literal (when wrapping it into
        #   a SymNode, we set constant.)  Most of the time, constant is None
        #
        # - A hint is a *particular* value from the particular run we are
        #   tracing, but it may vary the next time around.  It's useful to
        #   keep this around, as if we need a concrete value from a SymNode,
        #   we will return the hint and guard on the expression that produced
        #   it giving the same hint next time around.  The hint is not
        #   guaranteed to be set either: if you have an unbacked SymNode,
        #   there won't be any hint; it was the result of some tensor-dependent
        #   computation, but we don't know what it actually is because we
        #   haven't actually run the tensor computation.
        #
        # hint_expr is only set if we don't have a hint.  When it is set, it
        # contains the expression which contains the unbacked symnodes that,
        # if constrained, would allow this expression to be hinted again.
        if hint is None:
            self._hint_expr = self.expr.xreplace(shape_env.var_to_val)
            self._hint = None
            self._update_hint()  # check if the replacement actually was enough
        else:
            self._hint_expr = None
            self._hint = hint
        self.constant: Optional[Union[int, float, bool]] = constant

    @property
    def expr(self):
        self._update_expr()
        return self._expr

    # Check if we have replacements hint_expr that would allow us to
    # simplify it into a hint
    def _update_hint(self):
        if self._hint_expr.free_symbols <= self.shape_env.replacements.keys():
            self._hint = self.pytype(self.shape_env.replace(self._hint_expr))
            self._hint_expr = None

    @property
    def hint(self):
        if self._hint is None:
            self._update_hint()
        return self._hint

    def has_hint(self):
        return self._hint is not None

    def require_hint(self):
        if self._hint is None:
            self._update_hint()
            if self._hint is None:
                raise self.shape_env._make_data_dependent_error(self._hint_expr)
            else:
                return self._hint
        else:
            return self._hint

    def _update_expr(self):
        self._expr = self.shape_env.replace(self._expr)

    def is_int(self):
        return self.pytype is int

    def is_float(self):
        return self.pytype is float

    def is_bool(self):
        return self.pytype is bool

    def wrap_int(self, num):
        assert type(num) is int
        return SymNode(sympy.Integer(num), self.shape_env, int, num, constant=num)

    def wrap_float(self, num):
        assert type(num) is float
        return SymNode(sympy.Float(num), self.shape_env, float, num, constant=num)

    def wrap_bool(self, num):
        assert type(num) is bool
        return SymNode(sympy.true if num else sympy.false, self.shape_env, bool, num, constant=num)

    def clone(self):
        return self

    def str(self):
        return f"{self.expr}"

    def __str__(self):
        return self.str()

    def __repr__(self):
        return self.str()

<<<<<<< HEAD
    # These methods call the metaprogrammed methods, they're hand written
    # here so we get good stack traces
    def add(self, other) -> "SymNode":  # noqa: F811
        return self._add(other)  # type: ignore[attr-defined]

    def sub(self, other) -> "SymNode":  # noqa: F811
        return self._sub(other)  # type: ignore[attr-defined]

    def mul(self, other) -> "SymNode":  # noqa: F811
        return self._mul(other)  # type: ignore[attr-defined]

    def mod(self, other) -> "SymNode":  # noqa: F811
        return self._mod(other)  # type: ignore[attr-defined]

    def pow(self, other) -> "SymNode":  # noqa: F811
        return self._pow(other)  # type: ignore[attr-defined]

    def and_(self, other) -> "SymNode":  # noqa: F811
        return self._and_(other)  # type: ignore[attr-defined]

    def or_(self, other) -> "SymNode":  # noqa: F811
        return self._or_(other)  # type: ignore[attr-defined]

    def truediv(self, other) -> "SymNode":  # noqa: F811
        return self._truediv(other)  # type: ignore[attr-defined]

    def floordiv(self, other) -> "SymNode":  # noqa: F811
        return self._floordiv(other)  # type: ignore[attr-defined]

    def sym_not(self) -> "SymNode":  # noqa: F811
        return self._sym_not()  # type: ignore[attr-defined]

    def eq(self, other) -> "SymNode":  # noqa: F811
        return self._eq(other)  # type: ignore[attr-defined]

    def ne(self, other) -> "SymNode":  # noqa: F811
        return self._ne(other)  # type: ignore[attr-defined]

    def gt(self, other) -> "SymNode":  # noqa: F811
        return self._gt(other)  # type: ignore[attr-defined]

    def lt(self, other) -> "SymNode":  # noqa: F811
        return self._lt(other)  # type: ignore[attr-defined]

    def le(self, other) -> "SymNode":  # noqa: F811
        return self._le(other)  # type: ignore[attr-defined]

    def ge(self, other) -> "SymNode":  # noqa: F811
        return self._ge(other)  # type: ignore[attr-defined]

    def floor(self) -> "SymNode":  # noqa: F811
        return self._floor()  # type: ignore[attr-defined]

    def sym_int(self) -> "SymNode":  # noqa: F811
        return self._sym_int()  # type: ignore[attr-defined]

=======
    # These methods are metaprogrammed in below
>>>>>>> bdd8f518
    def sym_float(self) -> "SymNode":  # noqa: F811
        return self._sym_float()  # type: ignore[attr-defined]

    def sym_int(self) -> "SymNode":  # noqa: F811
        return self._sym_int()  # type: ignore[attr-defined]

    def ceil(self) -> "SymNode":  # noqa: F811
        return self._ceil()  # type: ignore[attr-defined]

    def neg(self) -> "SymNode":  # noqa: F811
        return self._neg()  # type: ignore[attr-defined]

    def sym_min(self, other) -> "SymNode":  # noqa: F811
        return self._sym_min(other)  # type: ignore[attr-defined]

    def sym_max(self, other) -> "SymNode":  # noqa: F811
        return self._sym_max(other)  # type: ignore[attr-defined]

    def sym_sqrt(self) -> "SymNode":  # noqa: F811
        return self._sym_sqrt()  # type: ignore[attr-defined]

    def is_contiguous(self, sizes, strides) -> "SymNode":  # noqa: F811
        return self._is_contiguous(sizes, strides)  # type: ignore[attr-defined]

    def is_channels_last_contiguous_2d(self, sizes, strides) -> "SymNode":  # noqa: F811
        return self._is_channels_last_contiguous_2d(sizes, strides)  # type: ignore[attr-defined]

    def is_channels_last_contiguous_3d(self, sizes, strides) -> "SymNode":  # noqa: F811
        return self._is_channels_last_contiguous_3d(sizes, strides)  # type: ignore[attr-defined]

    def is_channels_last_strides_2d(self, sizes, strides) -> "SymNode":  # noqa: F811
        return self._is_channels_last_strides_2d(sizes, strides)  # type: ignore[attr-defined]

    def is_channels_last_strides_3d(self, sizes, strides) -> "SymNode":  # noqa: F811
        return self._is_channels_last_strides_3d(sizes, strides)  # type: ignore[attr-defined]

    def is_non_overlapping_and_dense_indicator(self, sizes, strides) -> "SymNode":  # noqa: F811
        return self._is_non_overlapping_and_dense_indicator(sizes, strides)  # type: ignore[attr-defined]

    # Make C++ happy
    def sym_or(self, other):  # noqa: F811
        return self.or_(other)

    def sym_and(self, other):  # noqa: F811
        return self.and_(other)

    def is_non_overlapping_and_dense(self, sizes, strides):
        return self.is_non_overlapping_and_dense_indicator(sizes, strides).eq(to_node(self, 1))  # type: ignore[attr-defined]

    # Today we error on calling int on a symbolic shape, as this is a very accessible footgun.
    def int_(self):
        if len(self.expr.free_symbols) == 0:
            return int(self.expr)
        raise RuntimeError(f"Trying to extract a concrete int out of a symbolic int {self.expr}")

    # You can manually trigger a guard with this function
    def guard_int(self, file, line):
        # TODO: use the file/line for some useful diagnostic on why a
        # guard occurred
        r = self.shape_env.evaluate_expr(self.expr, self.hint)
        try:
            return int(r)
        except Exception:
            log.warn(f"Failed to convert to int: {r}")
            raise

    def guard_float(self, file, line):
        # TODO: use the file/line for some useful diagnostic on why a
        # guard occurred
        r = self.shape_env.evaluate_expr(self.expr, self.hint)
        try:
            return float(r)
        except Exception:
            log.warn(f"Failed to convert to float: {r}")
            raise

    def guard_bool(self, file, line):
        # TODO: use the file/line for some useful diagnostic on why a
        # guard occurred
        r = self.shape_env.evaluate_expr(self.expr, self.hint)
        try:
            return bool(r)
        except Exception:
            log.warn(f"Failed to convert to bool: {r}")
            raise

    def bool_(self):
        return self.guard_bool("", 0)


if HAS_SYMPY:
    # Overloaded to be compatible with regular Python.
    # https://github.com/pytorch/pytorch/issues/90900
    class Pow(sympy.Function):
        @classmethod
        def eval(cls, base, exp):
            if exp.is_zero:
                return sympy.Integer(1)
            elif base.is_zero and exp < 0:
                raise ZeroDivisionError(f"{base} cannot be raised to a negative power")
            else:
                return base ** exp

    # Overloaded to be compatible with regular Python.
    # https://github.com/pytorch/pytorch/issues/90900
    class TrueDiv(sympy.Function):
        @classmethod
        def eval(cls, base, divisor):
            if divisor.is_zero:
                raise ZeroDivisionError("division by zero")
            else:
                return base / divisor

    class FloorDiv(sympy.Function):
        """
        We maintain this so that:
        1. We can use divisibility guards to simplify FloorDiv(a, b) to a / b.
        2. Printing out the expression is nicer (compared to say, representing a//b as (a - a % b) / b)
        """
        nargs = (2,)
        precedence = 50  # precedence of mul  # noqa: F811

        # Default return type for SymPy assumptions.
        # https://docs.sympy.org/latest/guides/assumptions.html#implementing-assumptions-handlers
        is_real = True

        @property
        def base(self):
            return self.args[0]

        @property
        def divisor(self):
            return self.args[1]

        def _sympystr(self, printer):
            base = printer.parenthesize(self.base, self.precedence)
            divisor = printer.parenthesize(self.divisor, self.precedence)
            return f"{base}//{divisor}"

        # SymPy assumptions based on argument types.
        def _eval_is_real(self):
            return fuzzy_or([self.base.is_real, self.divisor.is_real])

        def _eval_is_integer(self):
            return fuzzy_and([self.base.is_integer, self.divisor.is_integer])

        # Automatic evaluation.
        # https://docs.sympy.org/latest/guides/custom-functions.html#best-practices-for-eval
        @classmethod
        def eval(cls, base, divisor):
            def check_supported_type(x):
                if (x.is_integer is False and x.is_real is False and x.is_complex) or x.is_Boolean:
                    raise TypeError(
                        f"unsupported operand type(s) for //: "
                        f"'{type(base).__name__}' and '{type(divisor).__name__}'"
                        f", expected integer or real")

            check_supported_type(base)
            check_supported_type(divisor)

            # We don't provide the same error message as in Python because SymPy
            # makes it difficult to check the types.
            if divisor.is_zero:
                raise ZeroDivisionError("division by zero")

            if base.is_zero:
                return sympy.S.Zero
            if base.is_integer and divisor == 1:
                return base
            if base.is_real and divisor == 1:
                return sympy.floor(base)
            if isinstance(base, sympy.Integer) and isinstance(divisor, sympy.Integer):
                return base // divisor
            if isinstance(base, (sympy.Integer, sympy.Float)) and isinstance(divisor, (sympy.Integer, sympy.Float)):
                return sympy.floor(base / divisor)
            if isinstance(base, FloorDiv):
                return FloorDiv(base.args[0], base.args[1] * divisor)

            if isinstance(base, sympy.Add):
                for a in base.args:
                    gcd = sympy.gcd(a, divisor)
                    if gcd == divisor:
                        return FloorDiv(base - a, divisor) + a / gcd

            gcd = sympy.gcd(base, divisor)
            if gcd != 1:
                return FloorDiv(
                    sympy.simplify(base / gcd), sympy.simplify(divisor / gcd)
                )

    # TODO: As an indicator, this != 0 implies == 1 (and vice versa).
    # Because we do not have the ability to guard on the stride permutation
    # at the moment, it is hard to make further inferences when this is true,
    # as although we know the tensor is contiguous in *some* layout, we don't
    # know which one (however, you could, for example, make the inference that
    # reshaping this to a 1D tensor can be guard-free.)
    class IsNonOverlappingAndDenseIndicator(sympy.Function):
        is_integer = True

        @classmethod
        def eval(cls, *args):
            assert len(args) % 2 == 0
            dim = len(args) // 2
            # TODO: it is possible to make progress evaluating this guard
            # even if not all of the inputs are known.  For example, a 2D
            # tensor with non-0/1 sizes but strides (0, 1) is definitely
            # false, because we know its numel > 1 but it's broadcasted
            # in dim 0.
            if all(isinstance(a, sympy.Integer) for a in args):
                size_args = args[0:dim]
                stride_args = args[dim:]
                return eval_is_non_overlapping_and_dense(
                    [int(a) for a in size_args],
                    [int(a) for a in stride_args]
                )
            return None

    IndicatorTypes = (IsNonOverlappingAndDenseIndicator,)

@lru_cache(256)
def safe_expand(r):
    if hasattr(r, 'expand'):
        try:
            return sympy.expand(r)
        except RecursionError:
            log.warning(f"RecursionError in sympy.expand({r})")
            return r
    else:
        return r

# Methods that have a `__foo__` as well as `__rfoo__`
reflectable_magic_methods = {
    'add': lambda a, b: a + b,
    'sub': lambda a, b: a - b,
    'mul': lambda a, b: a * b,
    'mod': lambda a, b: a % b,
    'pow': lambda a, b: Pow(a, b),
    'and': lambda a, b: a & b,
    'or': lambda a, b: a | b,
    'truediv': lambda a, b: TrueDiv(a, b),
    'floordiv': lambda a, b: FloorDiv(a, b),
}


def error():
    raise AssertionError("shouldn't be hit")


magic_methods = {
    **reflectable_magic_methods,
    'sym_not': lambda a: ~a,
    'eq': lambda a, b: sympy.Eq(a, b),
    'ne': lambda a, b: sympy.Ne(a, b),
    'gt': lambda a, b: sympy.Gt(a, b),
    'lt': lambda a, b: sympy.Lt(a, b),
    'le': lambda a, b: sympy.Le(a, b),
    'ge': lambda a, b: sympy.Ge(a, b),
    'floor': lambda a: sympy.floor(a),
    'sym_float': lambda a: a,  # Cannot use sympy.Float(a) here, coz it expects python literals
    'ceil': lambda a: sympy.ceiling(a),
    'neg': lambda a: -a,
    'sym_min': lambda a, b: sympy.Min(a, b),
    'sym_max': lambda a, b: sympy.Max(a, b),
    'sym_sqrt': lambda a: sympy.sqrt(a),
}

sizes_strides_methods = {
    # TODO: These could also be done with indicators, maybe it is better
    # for reasoning to do it that way
    'is_contiguous': lambda sizes, strides: sympy_is_contiguous(sizes, strides),
    'is_channels_last_contiguous_2d': lambda sizes, strides: sympy_is_channels_last_contiguous_2d(sizes, strides),
    'is_channels_last_contiguous_3d': lambda sizes, strides: sympy_is_channels_last_contiguous_3d(sizes, strides),
    'is_channels_last_strides_2d': lambda sizes, strides: sympy_is_channels_last_strides_2d(sizes, strides),
    'is_channels_last_strides_3d': lambda sizes, strides: sympy_is_channels_last_strides_3d(sizes, strides),
    'is_non_overlapping_and_dense_indicator': lambda sizes, strides: IsNonOverlappingAndDenseIndicator(*sizes, *strides),
}

alternate_impl_if_hinted_methods = {
    "sym_min": builtins.min,
    "sym_max": builtins.max,
}

def sympy_is_contiguous_generic(sizes, strides, dim_order):
    dim = len(sizes)

    if len(dim_order) != dim:
        return sympy.false

    is_contiguous = sympy.true
    z = sympy.Integer(1)
    # Contiguous if the strides make sense (or the dim is size 1)
    for d in dim_order:
        is_contiguous &= sympy.Eq(sizes[d], sympy.Integer(1)) | sympy.Eq(strides[d], z)
        z *= sizes[d]
    # OR if any size is zero
    for d in range(dim):
        is_contiguous |= sympy.Eq(sizes[d], sympy.Integer(0))
    return is_contiguous

def sympy_is_contiguous(sizes, strides):
    dim = len(sizes)
    return sympy_is_contiguous_generic(sizes, strides, list(range(dim - 1, -1, -1)))

# NB: There is a TODO in C++ to allow omitting the batch dim.  If that
# happens you will need to refactor this

def sympy_is_channels_last_contiguous_2d(sizes, strides):
    return sympy_is_contiguous_generic(sizes, strides, [1, 3, 2, 0])

def sympy_is_channels_last_contiguous_3d(sizes, strides):
    return sympy_is_contiguous_generic(sizes, strides, [1, 4, 3, 2, 0])

def sympy_is_channels_last_strides_generic(sizes, strides, dim_order):
    dim = len(sizes)

    if dim != len(dim_order):
        return sympy.false

    m = sympy.Integer(0)
    r = sympy.true

    # special case for trivial C dimension. default to NCHW
    r &= sympy.Ne(strides[1], 0)

    for d in dim_order:
        r &= sympy.Ne(sizes[d], 0) & (strides[d] >= m)
        # Fallback to NCHW as default layout for ambiguous cases
        # This is the flaw of implicit memory_format from strides.
        # N111 tensor with identical strides for size 1 dimension;
        # Two cases could lead us here:
        # a. N111 contiguous Tensor ([N,1,1,1]@[1,1,1,1])
        # b. N11W contiguous Tensor sliced on the W-dimension.
        # ([N,1,1,1]@[W,W,W,W])
        if d == 0:
            r &= sympy.Ne(m, strides[1])
        # This is necessary to:
        # 1. distinguish the memory_format of N1H1;
        #     [H, 1, 1, 1] channels_last stride
        #     [H, H, 1, 1] contiguous stride
        # 2. permutation of 1C1W:
        #     [1, C, 1, H]@[HC, H, H, 1] transpose(1, 3)
        #     [1, H, 1, C]@[HC, 1, H, H] shouldn't be identified as
        #     channels_last
        m = strides[d] * sympy.Max(sizes[d], 1)

    return r

def sympy_is_channels_last_strides_2d(sizes, strides):
    return sympy_is_channels_last_strides_generic(sizes, strides, [1, 3, 2, 0])

def sympy_is_channels_last_strides_3d(sizes, strides):
    return sympy_is_channels_last_strides_generic(sizes, strides, [1, 4, 3, 2, 0])

# TODO: Deduplicate this with torch/_prims_common/__init__.py
def eval_is_non_overlapping_and_dense(sizes, strides):
    return int(guard_bool(_eval_is_non_overlapping_and_dense(sizes, strides)))

def _eval_is_non_overlapping_and_dense(sizes, strides):
    dim = len(sizes)

    # Short-circuits for tensors of rank one, which are
    # non-overlapping and "dense" if their stride is one
    # or it is a 0/1 element tensor
    if dim == 1:
        return strides[0] == 1 or sizes[0] < 2

    # Checks that there exists a permutation of the strides s.t. the tensor would be contiguous
    # Sorts (length, stride) pairs by stride
    lengths_and_strides = sorted(
        zip(sizes, strides), key=operator.itemgetter(1)
    )

    # Unlike the C++ code, we don't move the 0/1 size dimensions to the
    # end.  So we have to keep going for this code.
    expected_stride = 1
    for length, stride in lengths_and_strides:

        if length == 1:
            continue

        if stride != expected_stride:
            return False

        expected_stride *= length

    return True

unary_magic_methods = {
    'sym_float',
    'ceil',
    'floor',
    'neg',
    'sym_sqrt',
    'sym_not',
}

bool_magic_methods = {"and", "or", "sym_not"}

magic_methods_on_math = {"ceil", "floor"}
magic_methods_on_submodule = {"sym_float", "sym_sqrt", "sym_min", "sym_max", "sym_not"}
magic_methods_on_operator_with_trailing_underscore = {"and", "or"}

def method_to_operator(method):
    if method in magic_methods_on_operator_with_trailing_underscore:
        method_attr = f"{method}_"
    else:
        method_attr = method
    if method in magic_methods_on_submodule:
        op = getattr(torch.fx.experimental.symbolic_shapes, method_attr)
    elif method in magic_methods_on_math:
        op = getattr(math, method_attr)
    else:
        op = getattr(operator, method_attr)
    return op

SYMPY_INTERP = {
    'Eq': operator.eq,
    'Ne': operator.ne,
    'Gt': operator.gt,
    'Lt': operator.lt,
    'Le': operator.le,
    'Ge': operator.ge,
    'Min': min,
    'Max': max,
    'Mod': operator.mod,
    'FloorDiv': operator.floordiv,
    'TrueDiv': operator.truediv,
    'IsNonOverlappingAndDenseIndicator': eval_is_non_overlapping_and_dense,
    'floor': math.floor,
    'ceiling': math.ceil,
}

always_float_magic_methods = {"truediv", "sym_float", "sym_sqrt", "pow"}
always_int_magic_methods = {"ceil", "floor"}
always_bool_magic_methods = {"eq", "ne", "gt", "lt", "le", "ge", "and", "or", "sym_not", "is_non_overlapping_and_dense"}

def wrap_node(x):
    # TODO: let C++ also take advantage of this
    if isinstance(x, SymNode) and x.constant is not None:
        return x.constant
    if x.is_int():
        return SymInt(x)
    elif x.is_float():
        return SymFloat(x)
    elif x.is_bool():
        return SymBool(x)
    else:
        raise AssertionError(f"unrecognized return type {x}")

def _make_node_magic(method, func):
    func = lru_cache(256)(func)

    if method in magic_methods_on_operator_with_trailing_underscore:
        method_attr = f"{method}_"
    else:
        method_attr = method

    def binary_magic_impl(self, other):
        op = method_to_operator(method)

        out_hint = None
        if self.hint is not None and other.hint is not None:
            out_hint = op(self.hint, other.hint)

        alternate_impl = alternate_impl_if_hinted_methods.get(method)
        if alternate_impl and out_hint is not None:
            return to_node(self, alternate_impl(wrap_node(self), wrap_node(other)))

        if SYM_FUNCTION_MODE:
            return to_node(self, _handle_sym_dispatch(op, (wrap_node(self), wrap_node(other)), {}))
        assert isinstance(other, SymNode)
        other_expr = other.expr
        # TODO: consider constant prop here
        expr = self.shape_env.replace(self.expr)
        other_expr = self.shape_env.replace(other_expr)
        try:
            out = func(expr, other_expr)
        except Exception:
            log.warning(f"failed to eval {method}({expr}, {other_expr})")
            raise
        out = safe_expand(out)
        pytype: Type
        # This is not strictly correct. In Python, a**b may return complex when
        # a < 0 and b is a float: (-1)**2.1. Same for sympy.sqrt(-3.14). This
        # returns a float while both arguments are ints: 2**(-1). Also, max and
        # min do not type promote. To avoid having data-dependent control flow
        # here, we just set the type to float if one of the args is a float. In
        # case of a type mismatch, we assume that it will be detected during
        # evaluation.
        if method in always_float_magic_methods:
            pytype = float
        elif method in always_bool_magic_methods:
            pytype = bool
        elif self.pytype is float or other.pytype is float:
            pytype = float
        else:
            pytype = self.pytype

        return SymNode(out, self.shape_env, pytype, out_hint)

    def unary_magic_impl(self):
        op = method_to_operator(method)
        if SYM_FUNCTION_MODE:
            return to_node(self, _handle_sym_dispatch(op, (wrap_node(self),), {}))
        # TODO: consider constant prop here
        expr = self.shape_env.replace(self.expr)

        # Attempt some extra simplification on floor/ceil
        out = None
        if method == "floor" or method == "ceil":
            if isinstance(expr, sympy.Mul):
                aa = expr.args
                if len(aa) == 2 and isinstance(aa[0], sympy.Float) and aa[1].is_integer:
                    coef = sympy.Integer(aa[0])
                    if aa[0] == coef:  # structural equality test
                        out = coef * aa[1]
            elif isinstance(expr, sympy.Float) and expr == sympy.Integer(expr) or isinstance(expr, sympy.Integer):
                out = sympy.Integer(expr)

        # Do the regular evaluation otherwise
        if out is None:
            try:
                out = func(expr)
            except Exception:
                log.warning(f"failed to eval {method}({expr})")
                raise

        out_hint = None
        if self.hint is not None:
            out_hint = op(self.hint)
        out = safe_expand(out)
        pytype: Type
        if method in always_int_magic_methods:
            pytype = int
        elif method in always_float_magic_methods:
            pytype = float
        else:
            pytype = self.pytype

        return SymNode(out, self.shape_env, pytype, out_hint)

    if method in unary_magic_methods:
        setattr(SymNode, f"_{method_attr}", unary_magic_impl)
    else:
        setattr(SymNode, f"_{method_attr}", binary_magic_impl)

def _make_node_sizes_strides(method, func):
    # NB: don't LRU cache, lots of arguments

    def sizes_strides_impl(self, sizes, strides):
        op = getattr(sys.modules[__name__], method)
        if SYM_FUNCTION_MODE:
            return to_node(
                self,
                _handle_sym_dispatch(
                    op,
                    ([wrap_node(s) for s in sizes], [wrap_node(s) for s in strides]),
                    {}
                )
            )
        size_exprs = [s.expr for s in sizes]
        stride_exprs = [s.expr for s in strides]
        try:
            out = func(size_exprs, stride_exprs)
        except Exception:
            log.warning(f"failed to eval {method}({size_exprs}, {stride_exprs})")
            raise
        # bool is never expandable

        size_hints = []
        out_hint = None
        for s in sizes:
            if s.hint is None:
                break
            size_hints.append(s.hint)
        else:
            stride_hints = []
            for s in strides:
                if s.hint is None:
                    break
                stride_hints.append(s.hint)
            else:
                out_hint = op(size_hints, stride_hints)

        # NB: This is the indicator function, not the actual bool!
        pytype: Type
        if method.endswith("_indicator"):
            pytype = int
        else:
            pytype = bool
        return SymNode(out, self.shape_env, pytype, out_hint)

    setattr(SymNode, f"_{method}", sizes_strides_impl)

    # TODO: This is technically hotpath, but in the ideal end state
    # guards on this will resolve at a higher level so you never
    # spend time in this code
    def sizes_strides_user(sizes, strides):
        for a in itertools.chain(sizes, strides):
            if isinstance(a, SymInt):
                return wrap_node(getattr(a.node, method)(
                    [to_node(a.node, b) for b in sizes],
                    [to_node(a.node, b) for b in strides],
                ))
        if method == "is_non_overlapping_and_dense_indicator":
            return eval_is_non_overlapping_and_dense(sizes, strides)
        else:
            # TODO: this is an awful implementation
            return bool(func(
                [sympy.sympify(a) for a in sizes],
                [sympy.sympify(a) for a in strides],
            ))

    # Skip for is_non_overlapping_and_dense_indicator
    if not hasattr(sys.modules[__name__], method):
        setattr(sys.modules[__name__], method, sizes_strides_user)

for method, func in magic_methods.items():
    _make_node_magic(method, func)

for method, func in sizes_strides_methods.items():
    _make_node_sizes_strides(method, func)

def _make_user_magic(method, user_type):
    # User magic takes care of wrapping the other operand into a node,
    # so that our internal logic can assume everything is nodes

    if method in magic_methods_on_operator_with_trailing_underscore:
        method_attr = f"{method}_"
    else:
        method_attr = method

    def unary_magic_impl(self):
        return wrap_node(getattr(self.node, method_attr)())

    def binary_magic_impl(self, other):
        other_node = to_node(self.node, other)
        if other_node is NotImplemented:
            return NotImplemented
        return wrap_node(getattr(self.node, method_attr)(other_node))

    def rbinary_magic_impl(self, other):
        other_node = to_node(self.node, other)
        if other_node is NotImplemented:
            return NotImplemented
        return wrap_node(getattr(other_node, method_attr)(self.node))

    if method in unary_magic_methods:
        setattr(user_type, f"__{method}__", unary_magic_impl)
    else:
        setattr(user_type, f"__{method}__", binary_magic_impl)
        if method in reflectable_magic_methods:
            setattr(user_type, f"__r{method}__", rbinary_magic_impl)

for method, func in magic_methods.items():
    if method in bool_magic_methods:
        _make_user_magic(method, SymBool)
    else:
        _make_user_magic(method, SymInt)
        _make_user_magic(method, SymFloat)

del method
del func

def _lru_cache(fn, maxsize=None):
    """
    Wrapper around lru_cache that clears when new info about shapes has been
    updated.

    Use lru_cache if the output is always the same, regardless of the
    constraints we know now (i.e. evaluate_expr)

    Use _lru_cache otherwise.
    """
    fn_cache = lru_cache(maxsize)(fn)
    prior_key = None

    @functools.wraps(fn)
    def wrapper(self, *args, **kwargs):
        nonlocal prior_key
        if prior_key != self._get_key():
            prior_key = self._get_key()
            fn_cache.cache_clear()
        return fn_cache(self, *args, **kwargs)

    wrapper.cache_info = fn_cache.cache_info  # type: ignore[attr-defined]
    return wrapper


if HAS_SYMPY:
    # This stub exists so we can easily add metadata to sympy symbols
    # NB: This inherits from Dummy, not Symbol, because Symbols with the same
    # name get interned.  This is bad for us as we want the metadata
    # to vary across different invocations and not leak.
    class Symbol(sympy.Dummy):
        __slots__: List[str] = ['sources', 'stack']
        sources: List[Source]
        stack: Optional[str]

        def __new__(cls, *args, **kwargs):
            self = super().__new__(cls, *args, **kwargs)
            self.sources = []
            self.stack = None
            return self


    class ShapeGuardPrinter(StrPrinter):
        def __init__(
            self,
            symbol_to_source,
            source_ref,
        ):
            super().__init__()
            self.symbol_to_source = symbol_to_source
            self.source_ref = source_ref

        def _print_Symbol(self, expr) -> str:
            assert isinstance(expr, Symbol), str(type(expr))
            assert expr in self.symbol_to_source, (
                f"{expr} (could be from {[s.name() for s in expr.sources]}) "
                f"not in {self.symbol_to_source}"
            )
            return self.source_ref(self.symbol_to_source[expr][0])


TLS = threading.local()


class ShapeEnv:
    def __init__(self):
        self.guards: List[ShapeGuard] = []
        # Maps symbolic ints to their original concrete values
        # Currently populated from tensors
        self.var_to_val: Dict["sympy.Symbol", "sympy.Integer"] = {}
        # Maps from sympy ints to expressions representing them
        # Populated from equality guards (i.e. a.shape[0] == b.shape[0])
        self.replacements: Dict["sympy.Symbol", "sympy.Expr"] = {}  #
        # Set holds a % b expressions that evaluate to 0.
        self.divisible: Set["sympy.Expr"] = set()
        # Duck-shaping says that if two input tensors have the same size,
        # they get assigned the same symbolic variable
        self.val_to_var: Dict[int, "sympy.Expr"] = {0: sympy.Integer(0), 1: sympy.Integer(1)}
        self.unbacked_symfloat_counter = itertools.count()
        self.unbacked_symint_counter = itertools.count()
        # A bunch of facts involving unbacked symints that we can
        # attempt replacements with.  This is very dumb and should
        # be replaced with a proper entailment mechanism.
        #
        # The dictionary is indexed in the following way.  Suppose you have
        # a replacement s0 + s1 to e2.  We arbitrarily pick a symbol in
        # the source expression and place this substitution in the list of
        # that key; e.g., {s0: (s0 + s1, e2)}.  We will only attempt this
        # substitution if s0 is present in the guard we're attempting to
        # evaluate.  The choice of key is arbitrary, since we will check
        # for both s0 and s1 substitutions if s0 + s1 is in the key.
        self.expr_subs: Dict["sympy.Symbol", List[Tuple["sympy.Expr", "sympy.Expr"]]] = collections.defaultdict(list)

    def _suppress_guards_tls(self):
        return getattr(TLS, "suppress_guards", False)

    @contextmanager
    def suppress_guards(self):
        TLS.suppress_guards = True
        try:
            yield
        finally:
            TLS.suppress_guards = False

    def _get_key(self):
        """
        Defines the current "state" of the guards we've accumulated in this ShapeEnv.
        Determines when we need to invalidate our cache
        """
        return (len(self.replacements), len(self.divisible))

    def create_symbolic_sizes_strides_storage_offset(self, ex: torch.Tensor, source: Source):
        """
        Returns a list of symbolic sizes and strides for the given tensor.
        We try our best to express stride in terms of the sizes, so as to not
        introduce new symbolic variables.
        """
        from torch._dynamo.source import TensorPropertySource, TensorProperty

        size = [
            self.create_symbol(
                val, TensorPropertySource(source, TensorProperty.SIZE, i)
            ) for i, val in enumerate(ex.size())
        ]
        stride: List[Optional[sympy.Expr]] = [None] * len(size)
        for i, val in enumerate(ex.stride()):
            if val in (0, 1):
                stride[i] = sympy.Integer(val)
        while any(x is None for x in stride):
            candidates = {
                ex.size(i) * ex.stride()[i]: size[i] * stride[i]
                for i in range(len(size))
                if stride[i] is not None and ex.stride()[i] >= 0
            }
            # iterate over unbound strides in sorted order
            val_list = sorted(
                [(ex.stride()[i], i) for i in range(len(stride)) if stride[i] is None]
            )
            for _, i in val_list:
                if stride[i] is None and ex.stride()[i] in candidates:
                    stride[i] = candidates[ex.stride()[i]]
                    candidates[ex.size(i) * ex.stride()[i]] = size[i] * stride[i]
            if any(x is None for x in stride):
                # bind the smallest unbound stride to a new variable
                val, i = min(
                    [
                        (ex.stride()[i], i)
                        for i in range(len(stride))
                        if stride[i] is None
                    ]
                )
                stride[i] = self.create_symbol(
                    val,
                    TensorPropertySource(source, TensorProperty.STRIDE, i)
                )
        assert all(x is not None for x in stride)
        sym_size = [self.create_symintnode(i, hint=hint) for i, hint in zip(size, ex.size())]
        sym_stride = []
        for i, stride_expr in enumerate(stride):
            # NB: Don't duck size the stride; instead use the expression
            # we computed
            assert stride_expr is not None
            sym_stride.append(self.create_symintnode(stride_expr, hint=ex.stride(i)))
        sym_storage_offset = self.create_symintnode(self.create_symbol(
            ex.storage_offset(),
            TensorPropertySource(source, TensorProperty.STORAGE_OFFSET)
        ), hint=ex.storage_offset())
        return sym_size, sym_stride, sym_storage_offset

    # If you know what the current hint value of the SymInt to be created
    # is, pass it into hint.  Otherwise, pass None and we will make our best
    # guess
    def create_symintnode(self, sym: "sympy.Expr", *, hint: Optional[int]):
        return SymInt(SymNode(sym, self, int, hint))

    def create_unbacked_symfloat(self):
        symbol = Symbol(f"f{next(self.unbacked_symfloat_counter)}")
        symbol.stack = ''.join(traceback.format_list(traceback.extract_stack()[:-1]))
        return SymFloat(SymNode(symbol, self, float, None))

    def create_unbacked_symint(self):
        symbol = Symbol(f"i{next(self.unbacked_symint_counter)}", integer=True)
        symbol.stack = ''.join(traceback.format_list(traceback.extract_stack()[:-1]))
        return SymInt(SymNode(symbol, self, int, None))

    # This is guaranteed to return a symbol or its negation is a sympy.Symbol,
    # but there may be a replacement that allows it to be immediately
    # simplified
    def create_symbol(self, val: int, source: Source) -> "sympy.Expr":
        assert isinstance(source, Source), f"{type(source)} {source}"

        if not HAS_SYMPY:
            raise RuntimeError("Need sympy installed to create symbolic shapes")

        if val < 0:
            from torch._dynamo.source import NegateSource
            return -self.create_symbol(-val, NegateSource(source))

        # Now attempt to duck size this value
        # TODO: Use site has to duck size
        # TODO: Do this duck sizing lazily later

        # Create a duck sized int if necessary
        if val not in self.val_to_var:
            sympy_expr = Symbol(f"s{len(self.var_to_val)}", positive=True, integer=True)
            self.var_to_val[sympy_expr] = sympy.Integer(val)
            self.val_to_var[val] = sympy_expr

        # This implements duck-shaping: input sizes that match are assigned
        # the same symint
        r = self.duck_int(val)
        if isinstance(r, Symbol):
            r.sources.append(source)
        return r

    # Given a concrete integer value, return the duck sized symbol associated
    # with it; e.g., suppose we already have a tensor of size 3 in scope,
    # which was assigned s3, then shape_env.duck_int(3) we will get back s3.
    # This has some pretty tricky preconditions associated with it, so if
    # you are in a binding context, you probably wanted create_symbol instead.
    def duck_int(self, val):
        assert val in self.val_to_var, (
            "Direct call to duck_int MUST only duck size an integer values "
            "that have already produced by inputs (allocated "
            "by create_symbol), or we risk being unable to instantiate the "
            "symbolic variable later.  However, at time of this call "
            f"val={val} was not duck sized.  Bound duck sized integers: "
            f"{list(self.val_to_var.keys())}"
        )
        return self.val_to_var[val]

    # Generates a list of guards strings which, when evaluated in a context that
    # defines tensors for all the sources, returns True or False depending
    # on if the guards in the list evaluated to True or not.  Primarily used by Dynamo,
    # but this is also helpful for manual testing of guards (see
    # evaluate_guards_for_args)
    #
    # For convenience in testing, a source is allowed to be a str,
    # in which case we will assume it is a LocalSource
    #
    # simplified lets you omit duck sizing, equality and 0/1 guards.
    # This is useful for testing when you don't care about the boilerplate
    # guards, and it may be helpful for user output too (be careful though;
    # some equality guards are nontrivial!  It would be nice to get simplified
    # output to print them too)
    def produce_guards(self, placeholders, sources,
                       source_ref=lambda n: n.name(), *, simplified=False) -> List[str]:
        # It took a lot of sweat to figure out the algorithm here.  Let's
        # explain how it works.
        #
        # The ShapeEnv lifecycle looks something like this:
        #
        # - For each input, you either generate a fresh Sympy symbol (s0) to
        #   represent its value (a binding site), or you reuse some
        #   preexisting symbol or expression, skipping the symbol allocation
        #   (e.g., duck sizing to a preexisting symbol, or expressing a
        #   stride as a multiplication of a separate stride and size.)
        #   Naively, you might expect to bind a fresh Sympy symbol for
        #   every input, but this is fairly wasteful as most of these
        #   symbols immediately simplify away, and if you don't eagerly
        #   specialize, e.g., 0/1 symbols, you end up with very complicated
        #   expressions that are not optimizable in practice.
        #
        # - You perform some compute on these symbols, occasionally
        #   introducing guards on boolean expressions on these symbols.
        #   In particular, whenever we guard on equality (_maybe_guard_eq),
        #   we can simplify shapes; e.g., when s0 == s1 * 2, we can now
        #   replace all occurrences of s0 with s1 * 2.  Sometimes, a
        #   boolean expression evaluation doesn't introduce a guard, as
        #   the guard is already entailed by the simplifications we have
        #   applied.
        #
        # - In the end, you have a bunch of replacements (saying how to
        #   simplify shapes) and a bunch of guards (all the equality guards
        #   are trivial, because they're covered by the replacements).
        #
        # From the ShapeEnv, we must generate a Python expression that, when
        # evaluated on a set of inputs, tells us whether or not these boolean
        # expressions would have evaluated in the same way.  However,
        # we cannot easily compute this, as we elide recording boolean
        # expressions when we think they are vacuously true.  Thus, we seek
        # an approximation: we must generate an expression, if true, would have
        # produced an "equivalent" ShapeEnv, which would answer guard
        # expressions in the same way.
        #
        # Our notion of equivalence is a bit subtle.  For example, consider
        # the ShapeEnv created from an input of size (5, 4) versus (4, 4)
        # (no other guards.)  Duck sizing would generate (s0, s1) in the first
        # case but (s0, s0) in the second.  We do NOT assume that size
        # variables are disjoint; so in fact a graph that assumes the input
        # could be (s0, s1) subsumes (s0, s0) (setting s0 == s1), but not
        # vice versa.  However, consider an analogous case (1,) versus (2,).
        # Duck sizing generates (1,) and (s0,); the (s0,) graph does NOT
        # subsume the (1,) graph because we assume that any size variables
        # is NOT 0/1 (and make simplifications according to this; e.g., if
        # we queried s0 == 0, we would immediately return False without
        # returning a guard.)
        #
        # So, it is perhaps easier to flip things on their head: the guard
        # expressions we generate here say what simplifications are valid,
        # and what are not.  Below, we explain each of the guard expressions
        # we generate

        # TODO: Make this more efficient by binding all the size/stride/offsets
        # to locals before performing tests on them.

        from torch._dynamo.source import NegateSource, TensorPropertySource, TensorProperty

        # Actual codegen must be delayed as we don't necessarily know what
        # the symbol mapping is
        input_guards = []

        symbol_to_source = collections.defaultdict(list)

        # How do we know what the value of s0 is?  Fresh variables can only be
        # bound by inputs, so there MUST be some other input which binds the
        # variable.  If there is no such input, this is an error in our
        # system.  We record where all symbols come from, to help you diagnose
        # why those symbols didn't occur.
        #
        # In fact, generally speaking it is only possible for the "outermost"
        # user of a ShapeEnv to evaluate the guards, because some inputs may
        # not be available to inner levels.  For example, Dynamo can guard on
        # tensors that never actually become graph arguments (they are
        # pruned).  In this case, only Dynamo knows about these arguments.
        def track_symint(source, val):
            if isinstance(val, SymInt):
                s = val.node.expr

                if isinstance(s, sympy.Symbol):
                    symbol_to_source[s].append(source)
                elif isinstance(-s, sympy.Symbol):
                    symbol_to_source[-s].append(NegateSource(source))

                input_guards.append((source, s))
            else:
                input_guards.append((source, sympy.Integer(val)))

        for t, source in zip(placeholders, sources):
            if isinstance(source, str):
                from torch._dynamo.source import LocalSource
                source = LocalSource(source)
            assert isinstance(source, Source)
            if t is None:
                continue
            if isinstance(t, SymInt):
                track_symint(source, t)
                continue
            assert isinstance(t, torch.Tensor)
            for i, s in enumerate(t.size()):
                track_symint(TensorPropertySource(source, TensorProperty.SIZE, i), s)
            for i, s in enumerate(t.stride()):
                track_symint(TensorPropertySource(source, TensorProperty.STRIDE, i), s)
            track_symint(TensorPropertySource(source, TensorProperty.STORAGE_OFFSET), t.storage_offset())

        exprs = []

        # 1. Every input must equal the final simplified symbolic expression
        #    stored on the placeholder.  Given a placeholder (s0*2, s1),
        #    if we have an input (2, 3), we must show s0*2 == 2 and s1 == 3.
        #    This does a lot of work: it covers duck sizing and equality guards.
        if not simplified:
            for source, expr in input_guards:
                # Small optimization
                if (
                    isinstance(expr, Symbol) and
                    expr in symbol_to_source and
                    source == symbol_to_source[expr][0]
                ):
                    continue
                sexpr = ShapeGuardPrinter(symbol_to_source, source_ref).doprint(expr)
                exprs.append(f"{source_ref(source)} == {sexpr}")

        # 2. Every guard must evaluate to True (but remember many guards
        #    like s0 == s1*2 because trivial due to simplification)
        for g, tb in self.guards:
            if self._maybe_evaluate_static(g) is not None:
                continue
            g = self.simplify(g)
            try:
                exprs.append(ShapeGuardPrinter(symbol_to_source, source_ref).doprint(g))
            except Exception:
                log.warning(f"Failing guard allocated at: \n{tb}")
                raise

        # 3. Every symbol must not be equal to 0/1
        if not simplified:
            for sources in symbol_to_source.values():
                assert sources
                # We must assert that each symbol is not zero or one, as we make
                # negative inferences on shape variables
                exprs.append(f"{source_ref(sources[0])} != 0 and {source_ref(sources[0])} != 1")

        return exprs

    def evaluate_guards_for_args(self, placeholders, args):
        from torch._dynamo.source import GlobalSource
        arg_names = [f"t{i}" for i in range(len(args))]
        guards = self.produce_guards(placeholders, [GlobalSource(a) for a in arg_names])
        if guards:
            code = " and ".join(guards)
            return eval(code, SYMPY_INTERP, dict(zip(arg_names, args)))
        return True

    def bind_symbols(self, placeholders, args):
        # Given a paired list of placeholders (fake tensors with
        # symbolic sizes) and concrete arguments (regular tensors
        # with real sizes), returns a dictionary mapping each
        # symbol to its real value.  So for example, if you
        # have a placeholder with size (s0, s1), binding
        # (2, 4) to it will give you {s0: 2, s1: 4}.  This is
        # not guaranteed to bind ALL symbols in the ShapeEnv;
        # we can't bind a symbol if it doesn't occur in any placeholder,
        # and symbols that already have replacements won't get bindings.

        # This is a little duplicative with evaluate_guards but
        # it's different enough that it seemed cleanest to make
        # another copy.  This assumes the guards are already checked,
        # though if it's cheap we'll check for shenanigans
        bindings: Dict[sympy.Symbol, int] = {}

        def bind_symint(arg, val):
            if isinstance(val, SymInt):
                s = val.node.expr

                if isinstance(s, sympy.Symbol):
                    if s in bindings:
                        assert bindings[s] == arg, f"{bindings[s]} != {arg}"
                    else:
                        bindings[s] = arg
                elif isinstance(-s, sympy.Symbol):
                    if -s in bindings:
                        assert bindings[-s] == -arg, f"{bindings[-s]} != {-arg}"
                    else:
                        bindings[-s] = -arg

        for t, arg in zip(placeholders, args):
            if t is None:
                continue
            if isinstance(t, SymInt):
                bind_symint(arg, t)
                continue
            assert isinstance(t, torch.Tensor)
            for i, s in enumerate(t.size()):
                bind_symint(arg.size(i), s)
            for i, s in enumerate(t.stride()):
                bind_symint(arg.stride(i), s)
            bind_symint(arg.storage_offset(), t.storage_offset())

        return bindings

    def get_nontrivial_guards(self):
        return [self.simplify(guard.expr) for guard in self.guards if self._maybe_evaluate_static(guard.expr) is None]

    def format_guards(self, verbose=False):
        def format_tb(tb):
            if not verbose:
                return ""
            return f"\n   Guarded at:\n{textwrap.indent(tb, '   ')}"

        return '\n'.join(f" - {guard.expr}{format_tb(guard.stack)}" for guard in self.guards)

    def get_shape_groups(self):
        shape_groups = collections.defaultdict(list)
        for k, v in self.replacements.items():
            shape_groups[v].append(k)
        return shape_groups

    @_lru_cache
    def _maybe_evaluate_static(self, expr: "sympy.Expr") -> "Optional[sympy.Expr]":
        """
        Tries to evaluate expr without introducing guards
        """
        expr = self.simplify(expr)
        # Simplifies assuming that shape vars > 1 (since we cache on 0/1 shape values)
        symbols = list(expr.free_symbols)
        new_shape_env = {
            k: sympy.Symbol(f"shape_{idx}", positive=True, integer=True) + 1
            for idx, k in enumerate(symbols)
            # Do not assume unbacked symints are > 1
            if k in self.var_to_val
        }
        new_expr = expr.xreplace(new_shape_env)
        floor_div_replace = {}
        for atom in new_expr.atoms(FloorDiv):
            floor_div_replace[atom] = sympy.floor(atom.args[0] / atom.args[1])
        new_expr = safe_expand(new_expr.xreplace(floor_div_replace))
        if len(list(new_expr.free_symbols)) == 0:
            return new_expr

        # Attempt expr_subs on the original expression
        for s in new_expr.free_symbols:
            new_expr = new_expr.subs(self.expr_subs[s])
        if len(list(new_expr.free_symbols)) == 0:
            return new_expr

        return None

    @_lru_cache
    def replace(self, expr: "sympy.Expr") -> "sympy.Expr":
        replacements = {s: self._find(cast(sympy.Symbol, s)) for s in expr.free_symbols}
        return safe_expand(expr.xreplace(replacements))

    @_lru_cache
    def _update_divisible(self):
        new_divisible = set()
        for k in self.divisible:
            res = self.replace(k)
            if len(res.free_symbols) > 0:
                new_divisible.add(k)

        self.divisible = new_divisible

    @_lru_cache
    def simplify(self, expr: "sympy.Expr") -> "sympy.Expr":
        expr = self.replace(expr)
        if expr.has(FloorDiv):
            self._update_divisible()
            div_replacements = {}
            for atom in expr.atoms(FloorDiv):
                base, divisor = atom.args
                if self.replace(base % divisor) in self.divisible:
                    div_replacements[atom] = sympy.floor(base / divisor)
            expr = expr.xreplace(div_replacements)
            expr = safe_expand(expr)
        return expr

    @lru_cache(256)
    def size_hint(self, expr: "sympy.Expr"):
        """
        Gets a size hint for a given expression from the underlying shapes we had.
        Does not introduce a guard, so only use this when you can guarantee that
        your code is still valid for arbitrary shapes (such as optimization decisions)
        """
        result_expr = safe_expand(expr).xreplace(self.var_to_val)
        if len(result_expr.free_symbols) != 0:
            for s in result_expr.free_symbols:
                result_expr = result_expr.subs(self.expr_subs[s])
            if len(list(result_expr.free_symbols)) == 0:
                return result_expr
            raise self._make_data_dependent_error(result_expr)
        return result_expr

    def _make_data_dependent_error(self, expr):
        # TODO: in a Dynamo context, having user code, and having the
        # name of the local, will be much better
        accesses = '\n\n'.join(
            f"Data dependent variable '{s}' allocated at:\n{s.stack}"
            for s in expr.free_symbols
        )
        return GuardOnDataDependentSymNode(
            f"\n\n{accesses}\n"
            "GuardOnDataDependentSymNode: It appears that you're trying to get "
            "a value out of symbolic int/float "
            "whose value is data-dependent (and thus we do not know the true value.)  "
            f"The expression we were trying to evaluate is {expr}.  "
            "Scroll up to see where each of these data-dependent accesses originally occurred."
            # TODO: Help text about how to use our runtime tests to fix this
            # problem
        )

    @_lru_cache
    def _find(self, a: "sympy.Symbol") -> "sympy.Expr":
        """
        Implements a DSU-like algorithm to find the variable that represents a
        Also handles transitive non-identity replacements.

        a: b + c
        c: d
        """
        if a not in self.replacements:
            return a
        res = self.replacements[a]
        cur_replace = {s: self._find(s) for s in res.free_symbols}
        self.replacements[a] = self.replacements[a].xreplace(cur_replace)
        return self.replacements[a]

    @lru_cache(256)
    def _maybe_guard_eq(self, expr: Union["sympy.Eq", "sympy.Ne"], concrete_bool: bool) -> None:
        """
        Evaluates the result of an eq call. If true, uses information to
        simplify shapes (i.e. a == b or a % 5 == 0)
        """
        assert type(concrete_bool) is bool
        if isinstance(expr, sympy.Eq):
            if not concrete_bool:
                return
        # NB: Apparently this is load bearing; to see what test fails if
        # you comment it out run:
        # python test/functorch/test_aotdispatch.py -k
        # test_aot_autograd_symbolic_module_exhaustive_nn_LazyConv3d_cpu_float32
        elif isinstance(expr, sympy.Ne):
            if concrete_bool:
                return
        free = list(expr.free_symbols)

        assert len(free) > 0, "The expression should not be static by this point"
        # In case of really gnarly expression, we don't blow up
        if len(free) > 5:
            return
        free = sorted(free, key=lambda x: (self.size_hint(x), x.name), reverse=True)  # type: ignore[attr-defined]
        lhs = expr.lhs
        rhs = expr.rhs
        if not expr.has(sympy.Mod):
            try:
                solutions = sympy.solve(lhs - rhs, free[0], dict=True)
                if len(solutions) != 1:
                    return
                solution = solutions[0][free[0]]
                if all(t.is_integer for t in sympy.preorder_traversal(solution)):
                    new_var = self._find(solution)
                    self.replacements[cast(sympy.Symbol, free[0])] = new_var
            except NotImplementedError:
                pass
            except RecursionError:
                log.warning(f"RecursionError in sympy.solve({lhs} - {rhs}, {free[0]})")
        if expr.has(sympy.Mod):
            mod_expr = tuple(expr.atoms(sympy.Mod))[0]
            try:
                solutions = sympy.solve(lhs - rhs, mod_expr, dict=True)
                if len(solutions) == 1 and solutions[0][mod_expr] == 0:
                    self.divisible.add(mod_expr)
            except NotImplementedError:
                pass
        return

    @lru_cache(256)
    def evaluate_expr(self, expr: "sympy.Expr", hint=None):
        """
        Given an expression, evaluates it, adding guards if necessary
        """
        if len(expr.free_symbols) == 0:
            return expr
        expr = self.simplify(expr)
        static_expr = self._maybe_evaluate_static(expr)
        if static_expr is not None:
            return static_expr

        if hint is None:
            concrete_val = self.size_hint(expr)
        else:
            concrete_val = sympy.sympify(hint)

        if isinstance(expr, (sympy.Eq, sympy.Ne)):
            self._maybe_guard_eq(expr, bool(concrete_val))
            # TODO: If we successfully eliminate a symbol via equality, it
            # is not actually necessary to save a guard for the equality,
            # as we will implicitly generate a guard when we match that
            # input against the symbol

        # TODO: optimize this; avoid formatting traces until we need them
        # NB: drop two frames; evaluate_expr and the Sym* function that
        # actually called us
        if not self._suppress_guards_tls():
            stack = ''.join(traceback.format_list(traceback.extract_stack()[:-2]))
            if concrete_val is sympy.true:
                self.guards.append(ShapeGuard(expr, stack))
            elif concrete_val is sympy.false:
                self.guards.append(ShapeGuard(sympy.Not(expr), stack))
            else:
                self.guards.append(
                    ShapeGuard(sympy.Eq(expr, concrete_val), stack))  # type: ignore[arg-type]
        return concrete_val<|MERGE_RESOLUTION|>--- conflicted
+++ resolved
@@ -283,7 +283,6 @@
     def __repr__(self):
         return self.str()
 
-<<<<<<< HEAD
     # These methods call the metaprogrammed methods, they're hand written
     # here so we get good stack traces
     def add(self, other) -> "SymNode":  # noqa: F811
@@ -337,12 +336,6 @@
     def floor(self) -> "SymNode":  # noqa: F811
         return self._floor()  # type: ignore[attr-defined]
 
-    def sym_int(self) -> "SymNode":  # noqa: F811
-        return self._sym_int()  # type: ignore[attr-defined]
-
-=======
-    # These methods are metaprogrammed in below
->>>>>>> bdd8f518
     def sym_float(self) -> "SymNode":  # noqa: F811
         return self._sym_float()  # type: ignore[attr-defined]
 
