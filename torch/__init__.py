--- conflicted
+++ resolved
@@ -29,7 +29,7 @@
 
 from ._six import string_classes as _string_classes
 
-from typing import Set, Type, TYPE_CHECKING, Union, Callable
+from typing import Set, Type, TYPE_CHECKING, Union, Callable, Any
 import builtins
 
 __all__ = [
@@ -399,10 +399,8 @@
           tensor
         * :func:`torch.Tensor.put_` with ``accumulate=True`` when called on a CPU
           tensor
-        * :func:`torch.Tensor.scatter_add_` when ``input`` dimension is one and called
-          on a CUDA tensor
-        * :func:`torch.gather` when ``input`` dimension is one and called
-          on a CUDA tensor that requires grad
+        * :func:`torch.Tensor.scatter_add_` when called on a CUDA tensor
+        * :func:`torch.gather` when called on a CUDA tensor that requires grad
         * :func:`torch.index_add` when called on CUDA tensor
         * :func:`torch.index_select` when attempting to differentiate a CUDA tensor
         * :func:`torch.repeat_interleave` when attempting to differentiate a CUDA tensor
@@ -418,6 +416,9 @@
         * :class:`torch.nn.AdaptiveMaxPool2d` when attempting to differentiate a CUDA tensor
         * :class:`torch.nn.FractionalMaxPool2d` when attempting to differentiate a CUDA tensor
         * :class:`torch.nn.FractionalMaxPool3d` when attempting to differentiate a CUDA tensor
+        * :class:`torch.nn.MaxUnpool1d`
+        * :class:`torch.nn.MaxUnpool2d`
+        * :class:`torch.nn.MaxUnpool3d`
         * :func:`torch.nn.functional.interpolate` when attempting to differentiate a CUDA tensor
           and one of the following modes is used:
 
@@ -436,10 +437,6 @@
         * :class:`torch.nn.CTCLoss` when attempting to differentiate a CUDA tensor
         * :class:`torch.nn.EmbeddingBag` when attempting to differentiate a CUDA tensor when
           ``mode='max'``
-        * :func:`torch.Tensor.scatter_add_` when ``input`` dimension is larger than one
-          and called on a CUDA tensor
-        * :func:`torch.gather` when ``input`` dimension is larger than one
-          and called on a CUDA tensor that requires grad
         * :func:`torch.Tensor.put_` when ``accumulate=False``
         * :func:`torch.Tensor.put_` when ``accumulate=True`` and called on a CUDA tensor
         * :func:`torch.histc` when called on a CUDA tensor
@@ -847,6 +844,7 @@
 )
 from torch import fft as fft
 from torch import futures as futures
+from torch import nested as nested
 from torch import nn as nn
 from torch import optim as optim
 import torch.optim._multi_tensor
@@ -876,10 +874,11 @@
 # Quantized, sparse, AO, etc. should be last to get imported, as nothing
 # is expected to depend on them.
 import torch.nn.intrinsic
+from torch import ao as ao
+# nn.quant* depends on ao -- so should be after those.
 import torch.nn.quantizable
 import torch.nn.quantized
-# AO depends on nn, as well as quantized stuff -- so should be after those.
-from torch import ao as ao
+import torch.nn.qat
 
 _C._init_names(list(torch._storage_classes))
 
@@ -897,8 +896,6 @@
 from torch._ops import ops
 from torch._classes import classes
 
-<<<<<<< HEAD
-=======
 # Import from torch._decomp import decompositions_for_jvp to register
 # decompositions for jvp to the jit registry
 # (decompositions_for_jvp depends on torch.ops, so we place it after)
@@ -922,7 +919,6 @@
     from torch._decomp import decompositions_for_jvp
     del decompositions_for_jvp
 
->>>>>>> b4f9b682
 # quantization depends on torch.fx
 # Import quantization
 from torch import quantization as quantization
@@ -960,16 +956,12 @@
 from . import _masked
 
 # Import removed ops with error message about removal
-<<<<<<< HEAD
-from ._linalg_utils import solve
-=======
 from ._linalg_utils import (  # type: ignore[misc]
     matrix_rank,
     eig,
     solve,
     lstsq,
 )
->>>>>>> b4f9b682
 
 
 def _register_device_module(device_type, module):
@@ -991,7 +983,13 @@
 
 # expose return_types
 from . import return_types
-if sys.executable != 'torch_deploy':
+if sys.executable != 'torch_deploy' and os.environ.get('PYTORCH_DISABLE_LIBRARY', "0") == "0":
     from . import library
     if not TYPE_CHECKING:
-        from . import _meta_registrations+        from . import _meta_registrations
+
+# Enable CUDA Sanitizer
+if 'TORCH_CUDA_SANITIZER' in os.environ:
+    import torch.cuda._sanitizer as csan
+
+    csan.enable_cuda_sanitizer()