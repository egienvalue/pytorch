--- conflicted
+++ resolved
@@ -1,14 +1,9 @@
 import torch
 import contextlib
-<<<<<<< HEAD
-from typing import Callable, Any, Dict, Tuple, Optional, List, Set
+from typing import Callable, Any, Dict, Tuple, Optional, Sequence, List, Set
+from torch.utils.hooks import RemovableHandle
 from torch.utils._python_dispatch import TorchDispatchMode
 import weakref
-=======
-from typing import Callable, Any, Tuple, Optional, Sequence, List
-from torch.utils.hooks import RemovableHandle
-
->>>>>>> 3f19f28c
 
 __all__ = [
     "saved_tensors_hooks",
@@ -264,8 +259,9 @@
 
     handles: List[RemovableHandle] = []
     for i, t in enumerate(tensors):
-<<<<<<< HEAD
-        t.register_hook(get_inner_hook(i))
+        handles.append(t.register_hook(get_inner_hook(i)))
+
+    return Handle(tuple(handles))
 
 
 # NOTE [Allow mutation on tensors saved for backward]
@@ -387,9 +383,4 @@
         finally:
             _cloned.clear()
             _ctx_id += 1
-            _inside_ctx = False
-=======
-        handles.append(t.register_hook(get_inner_hook(i)))
-
-    return Handle(tuple(handles))
->>>>>>> 3f19f28c
+            _inside_ctx = False