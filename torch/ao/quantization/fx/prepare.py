import copy
import torch
import operator
import warnings
from torch.fx import (
    GraphModule,
)
from torch.fx.graph import (
    Graph,
    Node,
)
from torch.fx.node import Argument

from ..quantize import (
    propagate_qconfig_,
)
from ..observer import (
    ObserverBase,
)
from ..qconfig import (
    obs_or_fq_ctr_equals,
    float16_dynamic_qconfig,
    float16_static_qconfig,
    is_reuse_input_qconfig,
    QConfigAny,
)
from ..qconfig_mapping import (
    QConfigMapping,
)
from ..qconfig_mapping_utils import (
    get_flattened_qconfig_dict,
    update_qconfig_for_qat,
)
from .qconfig_mapping_utils import (
    generate_node_name_to_qconfig,
    update_qconfig_for_fusion,
)

from .quantization_patterns import (
    QuantizeHandler,
)

from torch.ao.quantization.utils import (
    Pattern,
    NodePattern,
)

from torch.ao.quantization import FixedQParamsFakeQuantize

from ._equalize import (
    is_equalization_observer,
    node_supports_equalization,
)

from .graph_module import (
    ObservedGraphModule,
    ObservedStandaloneGraphModule,
)

from .pattern_utils import (
    sorted_patterns_dict,
)

from .match_utils import (
    _MatchResultWithQConfig,
    find_matches,
)

from ..utils import _parent_name
from .utils import (
    _insert_dequant_stubs_for_custom_module_lstm_output,
    _is_custom_module_lstm,
    _maybe_get_custom_module_lstm_from_node_arg,
    _qconfig_satisfies_dtype_config_constraints,
    get_custom_module_class_keys,
    all_node_args_have_no_tensors,
    assert_and_get_unique_device,
    get_non_observable_arg_indexes_and_types,
    get_new_attr_name_with_prefix,
    node_arg_is_weight,
    node_arg_is_bias,
    NON_QUANTIZABLE_WEIGHT_OPS,
)

from torch.ao.quantization.quantize import (
    is_activation_post_process,
    convert
)

from ..utils import (
    get_qconfig_dtypes,
    get_swapped_custom_module_class,
    activation_is_statically_quantized,
    activation_is_int8_quantized,
)

from ..backend_config.utils import (
    get_pattern_to_dtype_configs,
    get_module_to_qat_module,
    get_fusion_pattern_to_root_node_getter,
    get_fixed_qparams_op_to_overwrite_output_observer,
)
from ..backend_config import (
    BackendConfig,
    DTypeConfig,
    get_native_backend_config,
)
from .backend_config_utils import (
    get_pattern_to_quantize_handlers,
)

from .custom_config import (
    PrepareCustomConfig,
    StandaloneModuleConfigEntry,
)

from typing import Any, Dict, List, Optional, Set, Tuple, Type, Union
from collections import defaultdict


# TODO: revisit this list. Many helper methods shouldn't be public
__all__ = [
    "DO_NOT_OBS_DTYPE_LIST",
    "add_matched_node_name_to_set",
    "get_arg_target_is_dynamic_as_input_to_node",
    "get_arg_target_dtype_as_input_to_node",
    "get_arg_target_dtype_as_output",
    "get_target_activation_dtype_for_node",
    "get_standalone_module_configs",
    "insert_observer",
    "insert_observers_for_model",
    "is_activation_post_process_node",
    "is_input_arg_dtype_supported_by_backend",
    "is_observer_in_same_graph",
    "is_output_dtype_supported_by_backend",
    "maybe_insert_input_equalization_observers_for_node",
    "maybe_insert_input_observer_for_arg_or_kwarg",
    "maybe_insert_input_observers_for_node",
    "maybe_insert_observers_before_graph_output",
    "maybe_insert_output_observer_for_node",
    "maybe_make_input_output_share_observers",
    "maybe_propagate_dtype_for_node",
    "prepare",
    "propagate_dtypes_for_known_nodes",
    "qat_swap_modules",
    "remove_output_observer",
    "run_prepare_fx_on_standalone_modules",
    "save_state",
    "swap_custom_module_to_observed",
]


# list of dtypes to not add observers to
DO_NOT_OBS_DTYPE_LIST = [int, float, torch.bool, None]

def is_activation_post_process_node(node: Node, modules: Dict[str, torch.nn.Module]) -> bool:
    return isinstance(node, torch.fx.Node) and node.op == "call_module" and \
        is_activation_post_process(modules[str(node.target)])

def is_input_arg_dtype_supported_by_backend(
    arg: Argument,
    node: Node,
    node_name_to_target_dtype_info: Dict[str, Dict[str, Optional[Tuple[Union[torch.dtype, type], bool]]]],
    qconfig: QConfigAny,
    dtype_config: DTypeConfig,
    backend_config: BackendConfig,
) -> bool:
    """ Check if the configured qconfig for the argument
    is supported by the backend or not
    """
    if isinstance(arg, (list, tuple)):
        return all(is_input_arg_dtype_supported_by_backend(
            a, node, node_name_to_target_dtype_info, qconfig,
            dtype_config, backend_config) for a in arg)
    if not isinstance(arg, Node):
        return True
    # TODO: support check for standalone module
    is_weight = node_arg_is_weight(node, arg, backend_config)
    is_bias = node_arg_is_bias(node, arg, backend_config)
    is_activation = not is_weight and not is_bias
    if is_activation:
        qconfig_info = node_name_to_target_dtype_info[node.name].get(
            "input_activation_dtype")
        if qconfig_info is not None:
            qconfig_dtype, qconfig_is_dynamic = qconfig_info
        else:
            qconfig_dtype, qconfig_is_dynamic = None, None
        # TODO(future PR): remove the cast to bool below after figuring
        # out why backend_config has is_dynamic set to None in some cases.
        return (dtype_config.input_dtype is None) or (
            dtype_config.input_dtype == qconfig_dtype and
            bool(dtype_config.is_dynamic) == bool(qconfig_is_dynamic) and
            _qconfig_satisfies_dtype_config_constraints(qconfig, dtype_config.input_dtype_with_constraints)
        )
    elif is_weight:
        # TODO: move dtype check into `_qconfig_satisfies_dtype_config_constraints` as well
        weight_dtype = dtype_config.weight_dtype
        dtype_matches = "weight_dtype" in node_name_to_target_dtype_info[node.name] and \
            node_name_to_target_dtype_info[node.name]["weight_dtype"][0] == weight_dtype  # type: ignore[index]
        qconfig_satisfies_constraints = _qconfig_satisfies_dtype_config_constraints(
            qconfig, dtype_config.weight_dtype_with_constraints, is_activation=False)
        return weight_dtype is None or (dtype_matches and qconfig_satisfies_constraints)
    else:  # bias
        bias_dtype = dtype_config.bias_dtype
        return bias_dtype is None or \
            (
                "bias_dtype" in node_name_to_target_dtype_info[node.name] and
                node_name_to_target_dtype_info[node.name]["bias_dtype"][0] == bias_dtype  # type: ignore[index]
            )

def is_output_dtype_supported_by_backend(
    node: Node,
    node_name_to_target_dtype_info: Dict[str, Dict[str, Optional[Tuple[Union[torch.dtype, type], bool]]]],
    qconfig: QConfigAny,
    dtype_config: DTypeConfig,
) -> bool:
    """ Check if the configured qconfig for the output
    is supported by the backend or not
    """
    output_dtype = dtype_config.output_dtype
    dtype_matches = node_name_to_target_dtype_info[node.name]["output_activation_dtype"][0] == output_dtype  # type: ignore[index]
    qconfig_satisfies_constraints = _qconfig_satisfies_dtype_config_constraints(
        qconfig, dtype_config.output_dtype_with_constraints)
    return output_dtype is None or (dtype_matches and qconfig_satisfies_constraints)

def is_observer_in_same_graph(node, modules, node_name_to_target_dtype_info):
    """ Check if observer in same graph
    when the node output is not fp32 and input is 'placeholder'
    the input is assumed to be quantized, so it is observed
    in a different place rather than not observed.
    """
    node_output_dtype = get_arg_target_dtype_as_output(node, modules, node_name_to_target_dtype_info)
    if len(node.args) > 0 and isinstance(node.args[0], Node):
        if node_output_dtype == torch.quint8 and node.args[0].op == 'placeholder':
            return False
    return True

def _is_pattern_dtype_config_and_qconfig_supported_by_backend(
    pattern: Optional[Pattern],
    matched_node_pattern: Optional[List[Node]],
    node_name_to_target_dtype_info: Dict[str, Dict[str, Optional[Tuple[Union[torch.dtype, type], bool]]]],
    qconfig: QConfigAny,
    backend_config: BackendConfig,
) -> bool:
    """ Check if the dtype configuration of a pattern is supported by
    the backend or not, and whether the qconfig satisfies constraints
    specified in the corresponding dtype config.
    """
    if backend_config is None or pattern is None:
        return True
    assert matched_node_pattern is not None and len(matched_node_pattern) >= 1
    pattern_to_dtype_configs = get_pattern_to_dtype_configs(backend_config)
    dtype_configs: List[DTypeConfig] = pattern_to_dtype_configs.get(pattern, [])

    # TODO: this only works for one input and one output patterns, need to generalize to multiple
    # inputs/output
    root_node = _default_root_node_getter(matched_node_pattern)
    input_node = root_node
    output_node = matched_node_pattern[0]
    for dtype_config in dtype_configs:
        # check if arg dtype are supported
        supported = True
        for arg in list(input_node.args) + list(input_node.kwargs.values()):
            supported = supported and is_input_arg_dtype_supported_by_backend(
                arg, input_node, node_name_to_target_dtype_info, qconfig, dtype_config, backend_config)
        # check if output dtype is supported
        supported = supported and is_output_dtype_supported_by_backend(
            output_node, node_name_to_target_dtype_info, qconfig, dtype_config)
        if supported:
            return True
    return False

def get_standalone_module_configs(
    node: Node,
    modules: Dict[str, torch.nn.Module],
    prepare_custom_config: PrepareCustomConfig,
    parent_qconfig: QConfigAny,
    parent_backend_config: Optional[BackendConfig],
) -> Tuple[QConfigMapping, Tuple[Any, ...], PrepareCustomConfig, Optional[BackendConfig]]:
    """
    Returns the standalone module QConfigMapping and PrepareCustomConfig
    for `node`, assuming that the module pointed to by `node` is
    a standalone modules.
    """
    module_name = str(node.target)
    module_type = type(modules[module_name])  # type: ignore[index]
    # name config has precedence over type config
    config_entry = StandaloneModuleConfigEntry(None, (), None, None)
    config_entry = prepare_custom_config.standalone_module_classes.get(module_type, config_entry)
    config_entry = prepare_custom_config.standalone_module_names.get(module_name, config_entry)
    # fallback to use parent module's qconfig if user didn't specify qconfig dict
    qconfig_mapping = config_entry.qconfig_mapping or QConfigMapping().set_global(parent_qconfig)
    example_inputs = config_entry.example_inputs
    prepare_custom_config = config_entry.prepare_custom_config or PrepareCustomConfig()
    backend_config = config_entry.backend_config or parent_backend_config
    return (qconfig_mapping, example_inputs, prepare_custom_config, backend_config)

def qat_swap_modules(
        root: torch.nn.Module,
        module_to_qat_module: Dict[Pattern, Type[torch.nn.Module]]) -> None:
    convert(root, mapping=module_to_qat_module, inplace=True, remove_qconfig=False)

def add_matched_node_name_to_set(matched_node_pattern: NodePattern, s: Set[str]):
    if isinstance(matched_node_pattern, Node):
        s.add(matched_node_pattern.name)
    elif isinstance(matched_node_pattern, (list, tuple)):
        for maybe_node in matched_node_pattern:
            add_matched_node_name_to_set(maybe_node, s)

# this is temporary, will be removed soon
def _default_root_node_getter(node_pattern):
    while not isinstance(node_pattern, Node):
        node_pattern = node_pattern[-1]
    return node_pattern

def insert_observer(
    node: Node,
    observer: ObserverBase,
    model: torch.nn.Module,
    modules: Dict[str, torch.nn.Module],
    graph: Graph,
) -> Node:
    """
    Attaches `observer` to `model`, and creates a node which calls
    `observer` on the output of `node`.
    """
    model_device = assert_and_get_unique_device(model)
    if model_device:
        observer.to(model_device)
    # add observer module as attribute
    if is_equalization_observer(observer):
        prefix = node.name + '_equalization_process_'
    else:
        prefix = 'activation_post_process_'
    get_new_observer_name = get_new_attr_name_with_prefix(prefix)
    observer_name = get_new_observer_name(model)
    setattr(model, observer_name, observer)
    modules[observer_name] = observer
    with graph.inserting_after(node):
        new_obs = graph.create_node(
            'call_module', observer_name, (node,), {})
    return new_obs

def get_target_activation_dtype_for_node(
    node: Node,
    qconfig: QConfigAny,
    inputs_seen_counter: int,
    outputs_seen_counter: int,
    input_quantized_idxs: List[int],
    output_quantized_idxs: List[int],
    qhandler: Optional[QuantizeHandler],
    modules: Dict[str, torch.nn.Module],
    cache_for_no_tensor_check: Dict[Node, bool],
) -> Dict[str, Optional[Tuple[Union[torch.dtype, type], bool]]]:
    """
    For each op attribute in the op's input activation, output activation,
    weight, bias - returns the settings of dtype and is_dynamic we expect
    for the `quantize` call in the reference model representation, or None
    if there is no `quantize` call needed.

    For example, if we have a node corresponding to `op0` in

      x0 -> op0 -> x1

    And we want a reference quantized representation to be

      x0 -> quant_static -> dequant -> op0 -> quant_dynamic -> dequant -> x1

    Then this function will return

      {
        'input_activation': {'dtype': torch.quint8, is_dynamic: False},
        'output_activation': {'dtype': torch.quint8, is_dynamic: True},
      }

    Note: this is for activations only, weight dtypes are not handled here.

    TODO(future PR, if needed): explicitly spell out the non-Tensor
    dtypes.
    """
    if node.op == 'placeholder':
        if inputs_seen_counter in input_quantized_idxs:
            return {
                "input_activation_dtype": (torch.quint8, False),
                "output_activation_dtype": (torch.quint8, False),
            }
        else:
            # if dtype is fp32 (default), do nothing
            # note: other dtypes are not supported
            return {
                "input_activation_dtype": (torch.float, False),
                "output_activation_dtype": (torch.float, False),
            }

    elif node.op in ('call_module', 'call_method', 'call_function'):
        args_have_no_tensors = \
            all_node_args_have_no_tensors(
                node, modules, cache_for_no_tensor_check)
        if args_have_no_tensors:
            return {
                "input_activation_dtype": None,
                "output_activation_dtype": None,
            }

        # TODO(future PR): consider stopping matching getitem
        is_getitem = node.op == 'call_function' and \
            node.target == operator.getitem
        if is_getitem:
            return {
                "input_activation_dtype": (torch.float, False),
                "output_activation_dtype": (torch.float, False),
            }

        # get qconfig to determine the eventual dtype of this node
        if qconfig is not None:
            if qhandler is not None and qhandler.input_output_observed():
                act_dtype, weight_dtype, act_compute_dtype = \
                    get_qconfig_dtypes(qconfig)
                input_act_is_dynamic = act_compute_dtype is not None

                # Currently `QConfig` only has one `activation` field.
                # For static quantization, it is reused for both input
                # and output activation. For dynamic quantization, this
                # field is currently only used for the input activation,
                # with the output activation being in fp32.
                # In the future this may change as we add more fields
                # to the `QConfig` object.
                output_act_dtype = act_dtype \
                    if input_act_is_dynamic is not True else torch.float

                bias_dtype = torch.float16 \
                    if (
                        act_dtype == torch.float16
                        and weight_dtype == torch.float16
                        and act_compute_dtype is None
                    ) else torch.float
                return {
                    "input_activation_dtype": (act_dtype, input_act_is_dynamic),
                    "weight_dtype": (weight_dtype, False),
                    "bias_dtype": (bias_dtype, False),
                    "output_activation_dtype": (output_act_dtype, False),
                }
        return {
            "input_activation_dtype": (torch.float, False),
            "output_activation_dtype": (torch.float, False),
        }

    elif node.op == 'get_attr':
        return {
            "input_activation_dtype": (torch.float, False),
            "output_activation_dtype": (torch.float, False),
        }

    elif node.op == 'output':
        if outputs_seen_counter in output_quantized_idxs:
            return {
                "input_activation_dtype": (torch.quint8, False),
                "output_activation_dtype": (torch.quint8, False),
            }
        else:
            # if dtype is fp32 (default), do nothing
            # note: other dtypes are not supported
            return {
                "input_activation_dtype": (torch.float, False),
                "output_activation_dtype": (torch.float, False),
            }

    else:
        raise AssertionError(f'need to handle {node.format_node()}')

def get_arg_target_dtype_as_output(
    arg: Node,
    modules: Dict[str, torch.nn.Module],
    node_name_to_target_dtype_info: Dict[str, Dict[str, Optional[Tuple[Union[torch.dtype, type], bool]]]],
) -> Optional[Union[torch.dtype, type]]:
    """ Get the target output activation dtype for
    the argument in the original graph, skipping inserted observers
    We are assuming that the observers are inserted correctly, and the dtype for
    argument in quantized graph will match what is specified by the qconfig
    """
    assert isinstance(arg, Node)
    # Custom module LSTM output is a tuple that we broke down into the internal nodes in order
    # to insert DeQuantStubs (see `_insert_dequant_stubs_for_custom_module_lstm_output`).
    # Since we modified the graph in this case, we must trace back from the args through
    # the specific nodes we added in order to reach the original LSTM node. Otherwise, we would
    # not be able to accurately detect whether this node is a consumer of custom module LSTM.
    custom_module_lstm_node = _maybe_get_custom_module_lstm_from_node_arg(arg, modules)
    if custom_module_lstm_node is not None:
        return node_name_to_target_dtype_info[custom_module_lstm_node.name]["output_activation_dtype"][0]  # type: ignore[index]
    elif is_activation_post_process_node(arg, modules):
        observed_arg = arg.args[0]
        assert isinstance(observed_arg, Node), "Currently we only support observing Node"
        return node_name_to_target_dtype_info[observed_arg.name]["output_activation_dtype"][0]  # type: ignore[index]
    else:
        target_dtype_info = \
            node_name_to_target_dtype_info[arg.name]["output_activation_dtype"]
        if target_dtype_info is not None:
            return target_dtype_info[0]
        else:
            return None

def get_arg_target_dtype_as_input_to_node(
    arg: Node,
    node: Node,
    modules: Dict[str, torch.nn.Module],
    node_name_to_target_dtype_info: Dict[str, Dict[str, Optional[Tuple[Union[torch.dtype, type], bool]]]],
    backend_config: BackendConfig,
) -> Optional[Union[torch.dtype, type]]:
    """ Get the target argument dtype for the argument `arg`, as input
    to node `node`
    """
    assert isinstance(arg, Node)
    is_weight = node_arg_is_weight(node, arg, backend_config)
    is_bias = node_arg_is_bias(node, arg, backend_config)
    is_activation = not is_weight and not is_bias
    if is_activation:
        return node_name_to_target_dtype_info[node.name]["input_activation_dtype"][0]  # type: ignore[index]
    elif is_weight:
        if node.target in NON_QUANTIZABLE_WEIGHT_OPS:
            return None
        else:
            return node_name_to_target_dtype_info[node.name]["weight_dtype"][0]  # type: ignore[index]
    else:
        return node_name_to_target_dtype_info[node.name]["bias_dtype"][0]  # type: ignore[index]

def get_arg_target_is_dynamic_as_input_to_node(
    arg: Node,
    node: Node,
    modules: Dict[str, torch.nn.Module],
    node_name_to_target_dtype_info: Dict[str, Dict[str, Tuple[Union[torch.dtype, type, None], bool]]],
    backend_config: BackendConfig,
) -> bool:
    """ Get the target argument dtype for the argument `arg`, as input
    to node `node`
    """
    assert isinstance(arg, Node)
    is_weight = node_arg_is_weight(node, arg, backend_config)
    is_bias = node_arg_is_bias(node, arg, backend_config)
    is_activation = not is_weight and not is_bias
    if is_activation and \
       "input_activation_dtype" in node_name_to_target_dtype_info[node.name]:
        return node_name_to_target_dtype_info[node.name]["input_activation_dtype"][1]
    else:
        return False

def maybe_insert_input_observer_for_arg_or_kwarg(
    node: Union[Node, Any],
    arg: Argument,
    qconfig: QConfigAny,
    model: torch.nn.Module,
    modules: Dict[str, torch.nn.Module],
    graph: Graph,
    node_name_to_target_dtype_info: Dict[str, Dict[str, Optional[Tuple[Union[torch.dtype, type], bool]]]],
    qhandler: Optional[QuantizeHandler],
    prepare_custom_config: PrepareCustomConfig,
    backend_config: BackendConfig,
) -> Argument:
    """
    Given a `node` and an `arg`, inserts an input observer between
    `node` and `arg` if necessary.
    """
    # for ops such as torch.cat([x0, x1]),
    # traverse through the list
    if isinstance(arg, (list, tuple)):
        new_arg_to_return = []
        for inner_arg in arg:
            new_inner_arg = maybe_insert_input_observer_for_arg_or_kwarg(
                node, inner_arg, qconfig, model, modules,
                graph, node_name_to_target_dtype_info,
                qhandler,
                prepare_custom_config,
                backend_config)
            new_arg_to_return.append(new_inner_arg)
        return type(arg)(new_arg_to_return)

    if not isinstance(arg, Node):
        return arg
    assert isinstance(arg, Node)
    # default (no observer)
    new_arg = arg

    is_standalone_module = qhandler is not None and qhandler.is_standalone_module()
    assert qconfig is not None
    if not is_standalone_module:
        # regular flow for most nodes, except standalone modules
        is_weight = node_arg_is_weight(node, arg, backend_config)

        is_reuse_input_qconfig_ = is_reuse_input_qconfig(qconfig)

        act_post_process_ctr = qconfig.weight if is_weight else \
            qconfig.activation

        arg_as_output_target_dtype = get_arg_target_dtype_as_output(arg, modules, node_name_to_target_dtype_info)
        arg_as_input_target_dtype = get_arg_target_dtype_as_input_to_node(arg,
                                                                          node,
                                                                          modules,
                                                                          node_name_to_target_dtype_info,
                                                                          backend_config)
        arg_as_input_target_is_dynamic = \
            get_arg_target_is_dynamic_as_input_to_node(
                arg, node, modules, node_name_to_target_dtype_info, backend_config)  # type: ignore[arg-type]
        needs_obs = \
            (
                # the following code block is for static quantization
                (not arg_as_input_target_is_dynamic) and
                # if the dtypes are different, we need an observer
                (arg_as_output_target_dtype != arg_as_input_target_dtype) and
                # except if the second dtype is float, a dequant will be inserted
                # without an observer in convert
                # TODO(future PR): change this so a placeholder is inserted for
                # future dequants, to make the logic easier to understand
                (arg_as_input_target_dtype != torch.float) and
                # if arg output dtype is in DO_NOT_OBS_DTYPE_LIST do not insert observer
                (arg_as_output_target_dtype not in DO_NOT_OBS_DTYPE_LIST) and
                # if qconfig is reuse_input qconfig, we won't insert extra observer for input
                not is_reuse_input_qconfig_
            ) or (
                # need to add input observer for dynamic quantization
                # only add observer for first input for now, we may need to extend
                # qconfig_dict and backend_config to support more general configurations
                # of dynamic quantization, e.g. dynamically quantizing second input, third
                # input etc.
                arg_as_input_target_is_dynamic and arg is node.args[0]
            )

    else:
        # custom flow for standalone modules
        _, _, sm_prepare_custom_config, _ = \
            get_standalone_module_configs(
                node, modules, prepare_custom_config, qconfig, backend_config)
        sm_input_quantized_idxs = sm_prepare_custom_config.input_quantized_indexes

        # for args, this is set to the index of the current arg
        # for kwargs, this is left at None
        cur_input_idx = None
        for arg_idx, arg_to_check in enumerate(node.args):
            if arg_to_check is arg:
                cur_input_idx = arg_idx
                break

        if cur_input_idx is None:
            needs_obs = False
        else:
            arg_as_output_target_dtype = get_arg_target_dtype_as_output(arg, modules, node_name_to_target_dtype_info)
            arg_as_input_target_dtype = torch.quint8 if cur_input_idx in sm_input_quantized_idxs \
                else torch.float
            needs_obs = (
                (arg_as_output_target_dtype != arg_as_input_target_dtype) and
                (arg_as_input_target_dtype != torch.float)
            )

        act_post_process_ctr = qconfig.activation

    if needs_obs:

        new_obs_mod = act_post_process_ctr()
        existing_obs_node = None

        # Before using the new observer, check if an observer
        # of the correct type already exists. If it does, use it.
        # This prevents duplicate observer insertions if a node is
        # used by multiple nodes.
        # TODO: this is looking into how the value is used in the future
        # we should remove this
        # removing this means we insert one observer for each use, even if they
        # have the same dtype, we can have an extra pass that removes the extra observers
        for maybe_obs_node, _ in arg.users.items():
            if maybe_obs_node.op == 'call_module':
                maybe_obs_mod = modules[maybe_obs_node.target]  # type: ignore[index]
                if (
                    type(maybe_obs_mod) == type(new_obs_mod) and
                    maybe_obs_mod.dtype == arg_as_input_target_dtype
                ):
                    existing_obs_node = maybe_obs_node
                    break

        if existing_obs_node is None:
            new_obs_node = insert_observer(
                arg, new_obs_mod, model, modules, graph)
            # override this arg to be the observed arg
            new_arg = new_obs_node
        else:
            new_arg = existing_obs_node

    return new_arg


def maybe_insert_input_observers_for_node(
    node: Node,
    qconfig: QConfigAny,
    model: torch.nn.Module,
    modules: Dict[str, torch.nn.Module],
    graph: Graph,
    node_name_to_target_dtype_info: Dict[str, Dict[str, Optional[Tuple[Union[torch.dtype, type], bool]]]],
    qhandler: Optional[QuantizeHandler],
    prepare_custom_config: PrepareCustomConfig,
    backend_config: BackendConfig,
) -> None:
    """
    If needed, inserts observers to the input args and kwargs of `node`.
    Note: modifies `node` inplace.

    For example, if cur_node needs an observer after prev_node, we change from

      prev_node -> cur_node

    To

      prev_node -> obs -> cur_node
    """
    if qconfig is None:
        # if quantization is turned off for this node, we do not need
        # to insert input observers
        return
    assert qconfig is not None

    # Look through every input arg.  If that arg's target dtype does not
    # match the current node's target dtype, insert an observer.
    new_args = []
    for arg in node.args:
        new_arg = maybe_insert_input_observer_for_arg_or_kwarg(
            node, arg, qconfig, model, modules, graph,
            node_name_to_target_dtype_info,
            qhandler,
            prepare_custom_config,
            backend_config)
        new_args.append(new_arg)

    new_kwargs = {}
    for k, kwarg in node.kwargs.items():
        new_kwarg = maybe_insert_input_observer_for_arg_or_kwarg(
            node, kwarg, qconfig, model, modules, graph,
            node_name_to_target_dtype_info,
            qhandler,
            prepare_custom_config,
            backend_config)
        new_kwargs[k] = new_kwarg

    # assign the new args and kwargs to the node, inplace
    node.args = tuple(new_args)
    node.kwargs = new_kwargs

def maybe_insert_input_equalization_observers_for_node(
    node: Node,
    equalization_qconfig: Any,
    model: torch.nn.Module,
    modules: Dict[str, torch.nn.Module],
    graph: Graph,
    node_name_to_target_dtype_info: Dict[str, Dict[str, Optional[Tuple[Union[torch.dtype, type], bool]]]],
    is_branch: bool,
    backend_config: BackendConfig,
) -> None:
    """
    If `node` needs to be equalized, find the input/weight observers it needs in
    `equalization_qconfig`, creates them, and inserts it into `graph`.

    If `node` does not need an equalization observer, returns None.
    """
    if equalization_qconfig is None or not node_supports_equalization(node, modules):
        return

    if is_branch:
        warnings.warn(
            f"Cannot equalize {node} because it is part of a branch."
        )
        return

    new_args = []
    for arg in node.args:
        if not isinstance(arg, Node) or node_arg_is_bias(node, arg, backend_config):
            new_args.append(arg)
            continue

        is_weight = node_arg_is_weight(node, arg, backend_config)

        act_eq_process_ctr = equalization_qconfig.weight if is_weight else \
            equalization_qconfig.input_activation

        new_eq_obs_mod = act_eq_process_ctr()
        new_eq_obs_node = insert_observer(
            arg, new_eq_obs_mod, model, modules, graph)

        new_args.append(new_eq_obs_node)

    # assign the new args and kwargs to the node, inplace
    node.args = tuple(new_args)

def maybe_insert_output_observer_for_node(
    node: Node,
    model: torch.nn.Module,
    modules: Dict[str, torch.nn.Module],
    graph: Graph,
    matches: Dict[str, _MatchResultWithQConfig],
    node_name_to_target_dtype_info: Dict[str, Dict[str, Optional[Tuple[Union[torch.dtype, type], bool]]]],
    matched_pattern: Any,
    qhandler: Optional[QuantizeHandler],
    is_qat: bool,
) -> Optional[Node]:
    """
    If `node` needs an output observer, creates it, inserts it into `graph`
    and returns it.

    If `node` does not need an output observer, returns None.
    """
    root_node, _, pattern, qhandler, qconfig = matches.get(
        node.name, (None, None, None, None, None))

    if qhandler is None:
        return None

    assert qconfig is not None
    assert node.op != 'output', 'observer insertion for outputs is handled elsewhere'

    is_standalone_module = qhandler is not None and qhandler.is_standalone_module()

    dtype, is_dynamic = node_name_to_target_dtype_info[node.name]["output_activation_dtype"]  # type: ignore[misc]
    should_insert_observer = dtype not in DO_NOT_OBS_DTYPE_LIST + [torch.float]
    # TODO(future PR): move the following logic to
    # should_insert_observer_for_output
    should_insert_observer = should_insert_observer and \
        activation_is_statically_quantized(qconfig)

    # we never insert observers to output of standalone module, we assume
    # if needed, they are inserted inside the standalone module
    should_insert_observer = should_insert_observer and \
        (not is_standalone_module)

    if should_insert_observer:
        act_post_process_ctr = qconfig.activation
        if activation_is_int8_quantized(qconfig):
            act_post_process_ctr = qhandler.get_activation_ctr(
                qconfig,
                matched_pattern,
                is_qat)
        observer = act_post_process_ctr()
        return insert_observer(node, observer, model, modules, graph)
    else:
        return None

def maybe_insert_observers_before_graph_output(
    graph_output_node: Node,
    output_quantized_idxs: List[int],
    node_name_to_target_dtype_info: Dict[str, Dict[str, Optional[Tuple[Union[torch.dtype, type], bool]]]],
    node_name_to_qconfig: Dict[str, QConfigAny],
    model: torch.nn.Module,
    modules: Dict[str, torch.nn.Module],
    graph: Graph,
) -> None:
    """
    If the output needs to be quantized and there are any nodes
    in the output which are not already observed, inserts observers
    for those nodes.
    """

    # TODO(future PR): update the output_quantized_idxs API to match
    # arbitrary data structures. There is always a single output, and
    # that output can have arbitrary nesting of values. List[int] is
    # not the right data type for this.
    assert output_quantized_idxs == [0] or output_quantized_idxs == [], \
        'unrecognized format of output_quantized_idxs'

    # Currently dequants are inserted in the convert step. So, we only
    # have to do anything if the output is hardcoded to be quantized
    if output_quantized_idxs == []:
        return
    # TODO(future PR): support more dtypes in model outputs, if necessary
    output_target_dtype = torch.quint8

    def _recursive_maybe_replace_node_with_obs(
        maybe_node: Argument,
        target_dtype: torch.dtype,
        node_name_to_target_dtype_info: Dict[str, Dict[str, Optional[Tuple[Union[torch.dtype, type], bool]]]],
        node_name_to_qconfig: Dict[str, QConfigAny],
        model: torch.nn.Module,
        modules: Dict[str, torch.nn.Module],
        graph: Graph,
    ) -> Argument:
        """
        Navigate an arbitrary data structure of lists, tuples, dicts.
        For each container type, recurse on all inputs. Once any Node
        is found, insert an observer if needed and do not recurse further.

        For example, given a structure of

          {'foo1': [[bar1]], 'foo2': {'foo3': [[[bar3]]]}}

        we recurse down to bar1 and bar3, observe them if necessary,
        and if we inserted an observer then replace the original node
        with its observer.

        Returns the data structure with all nodes needing observation being
        replaced by their observers.
        """
        if isinstance(maybe_node, Node):
            # check dtype of this node
            this_node_dtype = get_arg_target_dtype_as_output(
                maybe_node, modules, node_name_to_target_dtype_info)
            if this_node_dtype != target_dtype:
                # insert observer
                qconfig = node_name_to_qconfig.get(maybe_node.name)
                # TODO(future PR): see if we need to allow specifying qconfig
                #   on output nodes, to remove the restriction below.
                assert qconfig is not None, \
                    'Quantizing the output node without a qconfig is not supported'
                observer_mod = qconfig.activation()
                observer_node = insert_observer(
                    maybe_node, observer_mod, model, modules, graph)
                return observer_node
            else:
                return maybe_node
        elif isinstance(maybe_node, (list, tuple)):
            results = []
            for inner_node in maybe_node:
                results.append(_recursive_maybe_replace_node_with_obs(
                    inner_node, target_dtype, node_name_to_target_dtype_info,
                    node_name_to_qconfig, model, modules, graph))
            if isinstance(maybe_node, list):
                return results
            else:
                return tuple(results)
        elif isinstance(maybe_node, dict):
            results_dict = {}
            for k, inner_v in maybe_node.items():
                results_dict[k] = _recursive_maybe_replace_node_with_obs(
                    inner_v, target_dtype, node_name_to_target_dtype_info,
                    node_name_to_qconfig, model, modules, graph)
            return results_dict
        else:
            return results

    new_args = []
    for old_arg in graph_output_node.args:
        new_args.append(
            _recursive_maybe_replace_node_with_obs(
                old_arg, output_target_dtype, node_name_to_target_dtype_info,
                node_name_to_qconfig, model, modules, graph))

    graph_output_node.args = tuple(new_args)  # type: ignore[assignment]


def maybe_propagate_dtype_for_node(
    node: Node,
    target_dtype: Union[torch.dtype, type],
    node_name_to_target_dtype_info: Dict[str, Dict[str, Optional[Tuple[Union[torch.dtype, type], bool]]]],
    matches: Dict[str, _MatchResultWithQConfig],
) -> None:
    """
    Assigns `target_dtype` to `node`, setting `is_dynamic` to False. If `node`
    is a general tensor shape op
    (see GeneralTensorShapeOpQuantizeHandler in quantization_patterns.py for more details)
    also call this function recursively on
    the first argument, to propagate the dtype to the caller.
    """
    node_name_to_target_dtype_info[node.name]["input_activation_dtype"] = (target_dtype, False)
    node_name_to_target_dtype_info[node.name]["output_activation_dtype"] = (target_dtype, False)
    # if this is a copy node, propagate to first arg
    root_node, _, pattern, qhandler, qconfig = matches.get(
        node.name, (None, None, None, None, None))
    if qhandler is not None and qhandler.is_general_tensor_value_op():
        prev_node = node.args[0]
        if isinstance(prev_node, Node):
            maybe_propagate_dtype_for_node(
                prev_node, target_dtype, node_name_to_target_dtype_info, matches)

def propagate_dtypes_for_known_nodes(
    graph: Graph,
    node_name_to_target_dtype_info: Dict[str, Dict[str, Optional[Tuple[Union[torch.dtype, type], bool]]]],
    matches: Dict[str, _MatchResultWithQConfig],
) -> None:
    """
    Currently we assume that inputs to the graph are either `torch.float` or
    `torch.quint8`, which is not always correct. For ops such as
    `x.masked_fill(mask, value)`, we know that the dtype of  `mask` is a
    `BoolTensor`. Propagate this information throughout the graph.

    Note: not all dtypes in the graph will be correct after this pass, but a
    higher percentage of them will be correct. Hopefully in the future we can
    replace this with a better way to reason about dtypes of tensors.
    """
    for node in graph.nodes:
        non_observable_arg_dict = get_non_observable_arg_indexes_and_types(node)

        for arg_type in non_observable_arg_dict:
            non_observable_indices = non_observable_arg_dict[arg_type](node)

            for index in non_observable_indices:
                arg = node.args[index]

                # when an argument is a tuple, it does not show up as another node so we need to go through
                # all elements of the tuple manually
                if isinstance(arg, tuple) or isinstance(arg, list):
                    arg_list = list(arg)
                else:
                    arg_list = [arg]

                for cur_arg in arg_list:
                    # hard coded arguments show up but aren't `Node` typed and do not need dtype propgated
                    if isinstance(cur_arg, torch.fx.node.Node):
                        maybe_propagate_dtype_for_node(
                            cur_arg, arg_type, node_name_to_target_dtype_info, matches)

def maybe_make_input_output_share_observers(
    node: Node,
    model: torch.nn.Module,
    modules: Dict[str, torch.nn.Module],
) -> bool:
    """
    Ensures that we share an observer
    for all input arguments as well as the output argument. In detail, given
    a graph of

      x0 -> obs0 -> op -> x2
                  /
      x1 -> obs1 /

    where node obs0 points to observer instance observer0,
    obs1 points to observer1 and obs2 points to observer2, we make nodes obs1
    and ob2 point to observer0.
    Returns: whether the operation succeeded or not
    """
    first_arg = None
    # find the first non-Tensor arg
    for i in range(len(node.args)):
        if isinstance(node.args[i], (Node, list, tuple)):
            first_arg = node.args[i]
            break

    # if there is no non-Tensor arg, return directly
    if first_arg is None:
        return False

    if isinstance(first_arg, (list, tuple)):
        first_arg_arg = first_arg[0]
    elif isinstance(first_arg, Node):
        first_arg_arg = first_arg
    else:
        return False

    # if we have a graph such as
    #   observed_node -> non_observed_node -> cat
    # we need to navigate up to the first observer
    iteration_guard = 0
    while not is_activation_post_process_node(first_arg_arg, modules):
        if not isinstance(first_arg_arg, Node):
            return False
        # did not find an activation_post_process for the op
        if first_arg_arg.op == "placeholder":
            return False
        # trace back the args until we found the first Tensor/Node
        trace_back_node = None
        for i in range(len(first_arg_arg.args)):
            trace_back_node = first_arg_arg.args[i]
            if isinstance(trace_back_node, Node):
                break
        if trace_back_node is None:
            return False
        first_arg_arg = trace_back_node

        iteration_guard += 1
        if iteration_guard > 10000:
            raise AssertionError('Unable to find observer of previous node')

    assert isinstance(first_arg_arg, Node)
    target_to_use = first_arg_arg.target
    assert isinstance(target_to_use, str)
    obs_mod_to_use = modules[target_to_use]

    if isinstance(first_arg, (list, tuple)):
        # set all other input observer nodes to use that module
        for input_idx, input_arg in enumerate(first_arg):
            if input_idx == 0:
                continue
            iteration_guard = 0
            while not is_activation_post_process_node(input_arg, modules):
                # failed to trace back since no input arg for the current node
                if len(input_arg.args) < 1:
                    return False
                input_arg = input_arg.args[0]
                iteration_guard += 1
                if iteration_guard > 10000:
                    raise AssertionError('Unable to find observer of previous node')

            parent_name, name = _parent_name(input_arg.target)
            setattr(modules[parent_name], name, obs_mod_to_use)

    # set the output observer node to use that module
    for output_obs_node, _ in node.users.items():
        assert is_activation_post_process_node(output_obs_node, modules)
        parent_name, name = _parent_name(output_obs_node.target)
        setattr(modules[parent_name], name, obs_mod_to_use)

    # TODO(future PR): delete the orphaned observer modules
    return True

def remove_output_observer(
        node: Node,
        model: torch.nn.Module,
        modules: Dict[str, torch.nn.Module]):
    items = list(node.users.items())
    for output_obs_node, _ in items:
        assert is_activation_post_process_node(output_obs_node, modules)
        output_obs_node.replace_all_uses_with(node)
        model.graph.erase_node(output_obs_node)  # type: ignore[union-attr, operator]

def swap_custom_module_to_observed(
        node: Node,
        qconfig: QConfigAny,
        modules: Dict[str, torch.nn.Module],
        prepare_custom_config: PrepareCustomConfig):
    custom_module = modules[node.target]  # type: ignore[index]
    custom_module_class_mapping = prepare_custom_config.float_to_observed_mapping
    observed_custom_module_class = \
        get_swapped_custom_module_class(
            custom_module, custom_module_class_mapping, qconfig)
    observed_custom_module = \
        observed_custom_module_class.from_float(custom_module)
    parent_name, name = _parent_name(node.target)
    setattr(modules[parent_name], name, observed_custom_module)

def insert_observers_for_model(
    model: GraphModule,
    modules: Dict[str, torch.nn.Module],
    matches: Dict[str, _MatchResultWithQConfig],
    node_name_to_qconfig: Dict[str, QConfigAny],
    graph: Graph,
    prepare_custom_config: PrepareCustomConfig,
    equalization_config_map: Dict[str, Any],
    input_quantized_idxs: List[int],
    output_quantized_idxs: List[int],
    backend_config: BackendConfig,
    observed_node_names: Set[str],
    is_qat: bool,
) -> Optional[Node]:
    """
    Inserts observers, using the following high level algorithm:

    For each node in the graph:
      1. determine the target dtype of this node in the quantized graph, and save
           it for future steps
      2. determine the target dtype or all args and kwargs of this node
      3. if any arg or kwarg's target dtype does not match the current node's
           dtype, insert an observer
      4. if the current node needs an output observer, insert it

    For example:

    - starting graph:
        x0 -> linear -> x1

    - observed graph after processing x0:
        x0(fp32)

    - observed graph after processing linear:
        x0(fp32) -> x0_obs0(int8) -> linear(int8) -> linear_obs0(int8)

    - observed graph after processing x1:
        x0(fp32) -> x0_obs0(int8) -> linear(int8) -> linear_obs0(int8) -> x1

    After a node is processed, the naive observer placement is guaranteed to be
    complete for that node and all of its predecessors. There can be future
    passes which optimize the graph by deduplicating observers, etc.
    """

    # name of Node in original FX Graph to the target dtype information
    # that's derived from qconfig for the Node, for example, if we have
    # a conv2d node that has a qconfig
    # {
    #   # information for input and bias node omitted
    #   # for getattr node
    #   # weight = getattr(self, 'weight')
    #   'weight': {
    #      'output_activation_dtype': torch.float,
    #   }
    #   # for conv2d node
    #   # conv2d = call_function[target=torch.nn.functional.conv2d](
    #   #            args=(input, weight, bias))
    #   'conv2d': {
    #       'input_activation_dtype': torch.quint8,
    #       'weight_dtype': torch.qint8,
    #       'bias_dtype': torch.float,
    #       'output_activation_dtype': torch.quint8,
    #     }
    #   }
    #
    node_name_to_target_dtype_info: Dict[
        str, Dict[str, Optional[Tuple[Union[torch.dtype, type], bool]]]
    ] = defaultdict(dict)
    cache_for_no_tensor_check: Dict[Node, bool] = {}

    inputs_seen_counter = 0
    outputs_seen_counter = 0

    # first, populate the dtype map based only on qconfig and qhandler
    # this assumes:
    # graph inputs are fp32 by default, and int8 where overriden
    # other nodes output dtype is specified by the qconfig
    modules = dict(model.named_modules(remove_duplicate=False))
    for node in model.graph.nodes:
        root_node, _, pattern, qhandler, qconfig = matches.get(
            node.name, (None, None, None, None, None))
        node_name_to_target_dtype_info[node.name] = get_target_activation_dtype_for_node(
            node, qconfig, inputs_seen_counter, outputs_seen_counter,
            input_quantized_idxs, output_quantized_idxs, qhandler,
            modules, cache_for_no_tensor_check)
        if node.op == "placeholder":
            inputs_seen_counter += 1
        if node.op == "output":
            outputs_seen_counter += 1

    # Second, for nodes with known input dtypes, propagate them throughout the
    # graph. For example, if there is a call such as
    #   x1 = x0.masked_fill(mask, 1)
    # we propagate the type of mask to be torch.bool
    propagate_dtypes_for_known_nodes(
        model.graph, node_name_to_target_dtype_info, matches)

    # After this point, the current node and all of its arguments
    # have a dtype assigned. Now, we insert observers for inputs
    # of this node (if needed for this node), and the output of this node
    # (if needed for this node).

    # Since we are mutating the graph as we go, we iterate over the original
    # nodes before observer insertion, instead of model.graph.nodes.
    nodes_before_observation = list(model.graph.nodes)

    # reset inputs/outputs counters
    inputs_seen_counter = 0
    outputs_seen_counter = 0
    results_node = None
    for node in nodes_before_observation:

        if node.op == 'placeholder':
            # if a graph input is in fp32, it does not need observation
            # if a graph input is in int8, we assume the observation happens
            #   outside of the graph, and no additional observation is needed
            pass

        elif node.op in ('call_module', 'call_method', 'call_function', 'output'):
            # check for matches
            last_node, matched_node_pattern, pattern, qhandler, qconfig = matches.get(
                node.name, (None, None, None, None, None))
            equalization_qconfig = equalization_config_map.get(node.name, None)

            this_node_dtype_info = node_name_to_target_dtype_info[node.name]
            output_not_a_tensor = this_node_dtype_info is None
            # TODO(future PR): consider stopping matching getitem
            is_getitem = node.op == 'call_function' and \
                node.target == operator.getitem

            skip_inserting_observers = (
                (qconfig is None) or
                output_not_a_tensor or
                is_getitem
            ) and (
                not node.op == 'output'
            )

            is_supported_by_backend = _is_pattern_dtype_config_and_qconfig_supported_by_backend(
                pattern, matched_node_pattern, node_name_to_target_dtype_info, qconfig, backend_config)

            if not skip_inserting_observers and is_supported_by_backend:
                modules = dict(model.named_modules(remove_duplicate=False))
                if node.op != 'output':
                    assert matched_node_pattern is not None
                    # add matched nodes to the observed node name set
                    add_matched_node_name_to_set(matched_node_pattern, observed_node_names)

                    # This is currently only used for equalization.
                    # Checks if the current node is in a branch in which the two
                    # first layers are both being quantized.
                    #
                    # ex.       conv2
                    #         /
                    #      x -> conv1
                    #
                    # If this is the case, we will not apply equalization to the
                    # initial two layers.
                    is_quantized_branch = False
                    if (
                        len(node.args) > 0 and
                        isinstance(node.args[0], Node) and
                        len(node.args[0].users) > 1
                    ):
                        for user in node.args[0].users:
                            # Checks if there exists another user being quantized
                            is_user_quantized = (
                                node_name_to_qconfig.get(user.name, None) is not None or
                                (user.op == 'call_module' and isinstance(modules[str(user.target)], ObserverBase))
                            )
                            if user != node and is_user_quantized:
                                is_quantized_branch = True

                    # TODO: this only works for sequential fusion right now, extend it
                    # it to automatically detect all input nodes based on the pattern
                    # need to change find_matches function to return this information
                    root_node = _default_root_node_getter(matched_node_pattern)
                    is_input_node_of_the_pattern = node is root_node
                    if is_input_node_of_the_pattern:
                        # this modifies node inplace
                        maybe_insert_input_observers_for_node(
                            node, qconfig, model, modules, graph,
                            node_name_to_target_dtype_info,
                            qhandler,
                            prepare_custom_config,
                            backend_config)

                        # Insert equalization input observers if needed
                        maybe_insert_input_equalization_observers_for_node(
                            node, equalization_qconfig, model, modules, graph,
                            node_name_to_target_dtype_info, is_quantized_branch, backend_config)

                    is_last_node_of_pattern = node is last_node
                    is_general_tensor_value_op = \
                        (qhandler is not None and qhandler.is_general_tensor_value_op())
                    is_reuse_input_qconfig_ = is_reuse_input_qconfig(qconfig)

                    if is_last_node_of_pattern:
                        if _is_custom_module_lstm(node, modules, qconfig, qhandler):
                            # Currently custom module outputs are assumed to be already quantized,
                            # so we need to insert a DeQuantStub after the output. For custom module
                            # LSTM specifically, the outputs are also a nested tuple, so we must first
                            # break down the tuple to insert DeQuantStubs after the internal nodes.

                            # TODO: This currently diverges from how custom modules are handled today,
                            # where we insert observers after the output instead of DeQuantStubs, and
                            # replace these observers with "dequantize" nodes during convert. Conceptually,
                            # these output observers are the same as DeQuantStubs. In the future, we
                            # should resolve this inconsistency by inserting DeQuantStubs for all custom
                            # modules, not just for LSTM.
                            _insert_dequant_stubs_for_custom_module_lstm_output(node, model, modules, graph)
                            swap_custom_module_to_observed(node, qconfig, modules, prepare_custom_config)
                        else:
                            # this returns the new observer node if it was needed
                            maybe_output_obs_node = maybe_insert_output_observer_for_node(
                                node, model, modules, graph, matches,
                                node_name_to_target_dtype_info, pattern, qhandler, is_qat)

                            if maybe_output_obs_node is not None:
                                # Update users of original node to use the output observer
                                # instead. For example, change
                                #
                                #           next_node
                                #          /
                                #   cur_node -> obs
                                #
                                # to
                                #
                                #                 next_node
                                #                 /
                                #   cur_node -> obs
                                #
                                # We need to save orig users before updating uses because
                                # the list of users will change as we update uses
                                orig_users = list(node.users.keys())
                                for user_node in orig_users:
                                    if user_node is maybe_output_obs_node:
                                        continue
                                    user_node.replace_input_with(node, maybe_output_obs_node)

                                is_observer_in_same_graph_ = is_observer_in_same_graph(
                                    node, modules, node_name_to_target_dtype_info)

                                # for general tensor value ops, we modify the graph
                                # to make all inputs and outputs use the first input's
                                # observer
                                if (is_general_tensor_value_op and is_observer_in_same_graph_) or \
                                        is_reuse_input_qconfig_:
                                    if not maybe_make_input_output_share_observers(node, model, modules):
                                        remove_output_observer(node, model, modules)

                                if qhandler is not None and qhandler.is_custom_module():
                                    swap_custom_module_to_observed(node, qconfig, modules, prepare_custom_config)

                else:  # output
                    maybe_insert_observers_before_graph_output(
                        node, output_quantized_idxs,
                        node_name_to_target_dtype_info, node_name_to_qconfig,
                        model, modules, graph)

        # Second pass: Look for getitem nodes and make the input and output observers the same.
        # This is a temporary workaround for the lack of dtype propagation. In the future, we
        # should insert observers properly for getitem nodes.
        _make_getitem_share_input_output_observers(model)

        # After this point, the current node has input and output observers
        # that it needs for itself inserted.
        #

        # increment the counters, so future inputs and outputs are assigned
        # correct dtypes
        if node.op == 'placeholder':
            inputs_seen_counter += 1
        elif node.op == 'output':
            outputs_seen_counter += 1
            results_node = node

    return results_node

<<<<<<< HEAD
def _make_getitem_share_input_output_observers(model: GraphModule):
    """
    For patterns (obs0 - getitem - obs1), make the output observer the same as the input observer,
    such that the new pattern becomes (obs0 - getitem - obs0). Note that this does not handle
    patterns with multiple nodes between the two observers, e.g. (obs0 - reshape - getitem - obs1).

    Context: There are two use cases of getitem:
      (1) Accessing some data structure (e.g. dict or list) of tensors
      (2) Accessing an element or a slice within a tensor

    Currently, we skip inserting observers for getitem nodes due to use case (1). However,
    this means for use case (2), there is no way for us to control how observers are inserted
    around a getitem node (due to other surrounding nodes). For example:

      (original model)
      input -> linear -> getitem -> linear -> output

      (after prepare)
      input -> obs0 -> linear -> obs1 -> getitem -> obs2 -> linear -> obs3 -> output

      (after convert + lowering)
      input -> q -> quantized_linear -> dq -> getitem -> q -> quantized_linear -> dq -> output

    In the above case, the getitem node is not quantized because the input and output observers
    are different, though this is not the intended behavior. Thus, here we manually search for
    the pattern (obs1 -> getitem -> obs2) and replace it with (obs1 -> getitem -> obs1), so
    that the getitem node will be quantized.

    Note that this is only a workaround since we cannot differentiate between use cases (1)
    and (2) at the moment. In the future, once we have better support for dtype propagation,
    we should remove this pass and insert observers properly for getitem nodes.
    """
    modules = dict(model.named_modules(remove_duplicate=False))
    for node in model.graph.nodes:
        if not is_activation_post_process_node(node, modules):
            continue
        if node.args[0].op != "call_function" or node.args[0].target != operator.getitem:
            continue
        getitem_node = node.args[0]
        assert(isinstance(getitem_node, Node))
        if not is_activation_post_process_node(getitem_node.args[0], modules):
            continue
        maybe_make_input_output_share_observers(getitem_node, model, modules)

def _validate_fixed_qparams_qconfigs(model: GraphModule, node_name_to_qconfig: Dict[str, QConfigAny]):
=======
def _validate_fixed_qparams_qconfigs(
        model: GraphModule,
        node_name_to_qconfig: Dict[str, QConfigAny],
        backend_config: BackendConfig):
>>>>>>> d60833cd
    """
    Validate whether the correct observers are configured for fixed qparams ops in the model, if any.
    """
    # TODO: handle fp16 qconfigs properly
    allowed_observer_ctrs = [
        float16_dynamic_qconfig.activation,
        float16_static_qconfig.activation,
    ]
    named_modules = dict(model.named_modules(remove_duplicate=False))
    fixed_qparams_op_to_overwrite_output_observer = \
        get_fixed_qparams_op_to_overwrite_output_observer(backend_config)
    for node in model.graph.nodes:
        if node.op == "call_function":
            module_type_or_function_or_method = node.target
        elif node.op == "call_module":
            module_type_or_function_or_method = type(named_modules[node.target])
        else:
            module_type_or_function_or_method = None

        if module_type_or_function_or_method in fixed_qparams_op_to_overwrite_output_observer:
            bad_observer = True
            qconfig = node_name_to_qconfig.get(node.name, None)
            if qconfig is None:
                bad_observer = False
            else:
                for observer_ctr in allowed_observer_ctrs + [
                        fixed_qparams_op_to_overwrite_output_observer[module_type_or_function_or_method]]:
                    if obs_or_fq_ctr_equals(
                            qconfig.activation,
                            FixedQParamsFakeQuantize.with_args(observer=observer_ctr)) or \
                            obs_or_fq_ctr_equals(qconfig.activation, observer_ctr):
                        bad_observer = False
            if bad_observer:
                raise ValueError("QConfigMapping must specify fixed qparams observer for fixed qparams op "
                                 "'%s' type: '%s'. Please use torch.ao.quantization.get_default_qconfig_mapping or "
                                 "torch.ao.quantization.get_default_qat_qconfig_mapping"
                                 " instead. Example: \n"
                                 "    qconfig_mapping = get_default_qconfig_mapping(\"fbgemm\") \n"
                                 "    model = prepare_fx(model, qconfig_mapping, example_inputs)"
                                 "" % (node.format_node(), module_type_or_function_or_method))

def run_prepare_fx_on_standalone_modules(
    model: torch.nn.Module,
    is_qat: bool,
    modules: Dict[str, torch.nn.Module],
    matches: Any,
    prepare_custom_config: PrepareCustomConfig,
    backend_config: BackendConfig,
) -> None:
    """
    Runs prepare_fx on each standalone module. Note: this does
    not modify the graph, it just replaces the unobserved modules with
    their observed versions.
    """
    for (
        node_name,
        (root_node, _, pattern, qhandler, qconfig),
    ) in matches.items():
        if qhandler is None:
            continue
        elif not qhandler.is_standalone_module():
            continue

        sm_qconfig_mapping, sm_example_inputs, sm_prepare_custom_config, \
            sm_backend_config = get_standalone_module_configs(
                root_node, modules, prepare_custom_config, qconfig, backend_config)

        standalone_module = modules[root_node.target]
        prepare = \
            torch.ao.quantization.quantize_fx._prepare_standalone_module_fx  # type: ignore[attr-defined]
        observed_standalone_module = \
            prepare(
                standalone_module,
                sm_qconfig_mapping,
                is_qat,
                example_inputs=sm_example_inputs,
                prepare_custom_config=sm_prepare_custom_config,
                backend_config=sm_backend_config)
        preserved_attributes = set(sm_prepare_custom_config.preserved_attributes)
        observed_standalone_module = ObservedStandaloneGraphModule(
            observed_standalone_module, observed_standalone_module.graph,
            preserved_attributes)
        parent_name, name = _parent_name(root_node.target)
        setattr(modules[parent_name], name,
                observed_standalone_module)
        modules[root_node.target] = observed_standalone_module

def save_state(
    observed: GraphModule,
    node_name_to_qconfig: Dict[str, QConfigAny],
    node_name_to_scope: Dict[str, Tuple[str, type]],
    prepare_custom_config: PrepareCustomConfig,
    equalization_node_name_to_qconfig: Dict[str, Any],
    qconfig_mapping: QConfigMapping,
    is_qat: bool,
    observed_node_names: Set[str],
) -> None:
    observed._node_name_to_qconfig = node_name_to_qconfig  # type: ignore[assignment]
    observed._prepare_custom_config = prepare_custom_config  # type: ignore[assignment]
    observed._node_name_to_scope = node_name_to_scope  # type: ignore[assignment]
    observed._equalization_node_name_to_qconfig = equalization_node_name_to_qconfig  # type: ignore[assignment]
    observed._qconfig_mapping = qconfig_mapping  # type: ignore[assignment]
    observed._is_qat = is_qat  # type: ignore[assignment]
    observed._observed_node_names = observed_node_names  # type: ignore[assignment]

def prepare(
        model: GraphModule,
        qconfig_mapping: Union[QConfigMapping, Dict[str, Any]],
        is_qat: bool,
        node_name_to_scope: Dict[str, Tuple[str, type]],
        example_inputs: Tuple[Any, ...],
        prepare_custom_config: Union[PrepareCustomConfig, Dict[str, Any], None] = None,
        _equalization_config: Union[QConfigMapping, Dict[str, Any], None] = None,
        backend_config: Union[BackendConfig, Dict[str, Any], None] = None,
        is_standalone_module: bool = False) -> ObservedGraphModule:
    """ standalone_module means it a submodule that is not inlined in
    parent module, and will be quantized separately as one unit.

    How the standalone module is observed is specified by `input_quantized_idxs` and
    `output_quantized_idxs` in the prepare_custom_config for the standalone module
    Args:
        node_name_to_scope: mapping from node name to the scope of the module which contains the node.
        The scope is a tuple of fully qualified path of the module and the type of the module
    Returns:
        model(GraphModule): prepared standalone module
        attributes:
            _standalone_module_input_quantized_idxs(List[Int]): a list of
                indexes for the graph input that is expected to be quantized,
                same as input_quantized_idxs configuration provided
                for the standalone module
            _standalone_module_output_quantized_idxs(List[Int]): a list of
                indexs for the graph output that is quantized
                same as input_quantized_idxs configuration provided
                for the standalone module
    """
    if prepare_custom_config is None:
        prepare_custom_config = PrepareCustomConfig()
    if _equalization_config is None:
        _equalization_config = QConfigMapping()

    if isinstance(qconfig_mapping, Dict):
        warnings.warn(
            "Passing a QConfig dictionary to prepare is deprecated and will not be supported "
            "in a future version. Please pass in a QConfigMapping instead.")
        qconfig_mapping = QConfigMapping.from_dict(qconfig_mapping)

    if isinstance(_equalization_config, Dict):
        warnings.warn(
            "Passing a QConfig dictionary to prepare for equalization is deprecated and will not "
            "be supported in a future version. Please pass in a QConfigMapping instead.")
        _equalization_config = QConfigMapping.from_dict(_equalization_config)

    if isinstance(prepare_custom_config, Dict):
        warnings.warn(
            "Passing a prepare_custom_config_dict to prepare is deprecated and will not be supported "
            "in a future version. Please pass in a PrepareCustomConfig instead.")
        prepare_custom_config = PrepareCustomConfig.from_dict(prepare_custom_config)

    if isinstance(backend_config, Dict):
        warnings.warn(
            "Passing a backend_config_dict to prepare is deprecated and will not be supported "
            "in a future version. Please pass in a BackendConfig instead.")
        backend_config = BackendConfig.from_dict(backend_config)

    assert(isinstance(qconfig_mapping, QConfigMapping))
    assert(isinstance(_equalization_config, QConfigMapping))
    qconfig_mapping = copy.deepcopy(qconfig_mapping)
    _equalization_config = copy.deepcopy(_equalization_config)

    # mapping from a tuple of nodes in reverse order to uninitialized
    #   QuantizeHandler subclass. For example,
    # {
    #   # match a single node
    #   (<class 'torch.nn.modules.conv.Conv3d'>:
    #     <class 'torch.ao.quantization.fx.quantize.ConvRelu'>),
    #   # match multiple nodes in reverse order
    #   ((<function relu at 0x7f766a7360d0>, <built-in function add>):
    #     <class 'torch.ao.quantization.fx.quantize.Add'>),
    # }

    pattern_to_quantize_handler: Dict[Pattern, QuantizeHandler] = {}
    if backend_config is None:
        backend_config = get_native_backend_config()
    pattern_to_quantize_handler = get_pattern_to_quantize_handlers(backend_config)
    pattern_to_quantize_handler = sorted_patterns_dict(pattern_to_quantize_handler)

    root_node_getter_mapping = \
        get_fusion_pattern_to_root_node_getter(backend_config)

    update_qconfig_for_fusion(model, qconfig_mapping)
    update_qconfig_for_fusion(model, _equalization_config)
    flattened_qconfig_dict = get_flattened_qconfig_dict(qconfig_mapping)
    # TODO: support regex as well
    propagate_qconfig_(model, flattened_qconfig_dict, prepare_custom_config.to_dict())

    if is_qat:
        module_to_qat_module = get_module_to_qat_module(backend_config)
        qat_swap_modules(model, module_to_qat_module)
        update_qconfig_for_qat(qconfig_mapping, {})

    # mapping from fully qualified module name to module instance
    # for example,
    # {
    #   '': Model(...),
    #   'linear': Linear(...),
    #   'linear.weight_fake_quant': PerChannelMinMaxObserver(...),
    # }
    modules = dict(model.named_modules(remove_duplicate=False))

    # fill node_name_to_qconfig, a map from node name to qconfig, used in find_matches
    equalization_node_name_to_qconfig = generate_node_name_to_qconfig(
        model, modules, model.graph, _equalization_config, node_name_to_scope)
    node_name_to_qconfig = generate_node_name_to_qconfig(model, modules, model.graph, qconfig_mapping, node_name_to_scope)
    _validate_fixed_qparams_qconfigs(model, node_name_to_qconfig, backend_config)

    # match the patterns that will get quantized
    standalone_module_names = list(prepare_custom_config.standalone_module_names.keys())
    standalone_module_classes = list(prepare_custom_config.standalone_module_classes.keys())

    custom_module_classes = get_custom_module_class_keys(prepare_custom_config.float_to_observed_mapping)
    matches_without_qconfig = find_matches(
        model.graph, modules, pattern_to_quantize_handler, root_node_getter_mapping,
        standalone_module_names, standalone_module_classes, custom_module_classes)

    # map qconfig instances to matches
    matches = {}
    for node_name, match_without_qconfig in matches_without_qconfig.items():
        match_with_qconfig = (*match_without_qconfig, node_name_to_qconfig[node_name])
        matches[node_name] = match_with_qconfig

    input_quantized_idxs: List[int] = prepare_custom_config.input_quantized_indexes
    output_quantized_idxs: List[int] = prepare_custom_config.output_quantized_indexes

    run_prepare_fx_on_standalone_modules(
        model, is_qat, modules, matches, prepare_custom_config, backend_config)

    # record names for the set of observed node, so that in convert step
    # we know whether we need to convert a floating point module to reference
    # quantized module or not
    observed_node_names: Set[str] = set()

    result_node = insert_observers_for_model(
        model, modules, matches, node_name_to_qconfig,
        model.graph, prepare_custom_config,
        equalization_node_name_to_qconfig,
        input_quantized_idxs,
        output_quantized_idxs,
        backend_config,
        observed_node_names,
        is_qat)

    save_state(model, node_name_to_qconfig, node_name_to_scope,
               prepare_custom_config, equalization_node_name_to_qconfig, qconfig_mapping, is_qat, observed_node_names)

    preserved_attributes = set(prepare_custom_config.preserved_attributes)
    model = ObservedGraphModule(model, model.graph, preserved_attributes)
    if is_standalone_module:
        assert result_node is not None
        assert isinstance(result_node.args[0], Node), \
            "standalone module only supports returning simple value currently"\
            "(not tuple, dict etc.)"
        # these inputs are observed in parent
        # converting List[int] to Tensor since module attribute is
        # Union[Tensor, Module]
        model._standalone_module_input_quantized_idxs = \
            torch.tensor(input_quantized_idxs)
        model._standalone_module_output_quantized_idxs = torch.tensor(output_quantized_idxs)
    return model<|MERGE_RESOLUTION|>--- conflicted
+++ resolved
@@ -1396,7 +1396,6 @@
 
     return results_node
 
-<<<<<<< HEAD
 def _make_getitem_share_input_output_observers(model: GraphModule):
     """
     For patterns (obs0 - getitem - obs1), make the output observer the same as the input observer,
@@ -1441,13 +1440,10 @@
             continue
         maybe_make_input_output_share_observers(getitem_node, model, modules)
 
-def _validate_fixed_qparams_qconfigs(model: GraphModule, node_name_to_qconfig: Dict[str, QConfigAny]):
-=======
 def _validate_fixed_qparams_qconfigs(
         model: GraphModule,
         node_name_to_qconfig: Dict[str, QConfigAny],
         backend_config: BackendConfig):
->>>>>>> d60833cd
     """
     Validate whether the correct observers are configured for fixed qparams ops in the model, if any.
     """
