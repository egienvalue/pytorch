--- conflicted
+++ resolved
@@ -131,13 +131,6 @@
     StandaloneModuleConfigEntry,
 )
 
-<<<<<<< HEAD
-from torch.ao.quantization.fx.qconfig_mapping_utils import (
-    _maybe_adjust_qconfig_for_module_name_object_type_order,
-)
-
-=======
->>>>>>> 643aaf8b
 from torch.ao.quantization.fx.utils import (
     _reroute_tuple_getitem_pattern,
     NodeInfo,
