--- conflicted
+++ resolved
@@ -3736,7 +3736,6 @@
         out = f(x)
         self.assertTrue("AsStridedBackward" in str(out.grad_fn))
 
-<<<<<<< HEAD
     def test_unsafe_set_version_counter(self):
         x = torch.ones(2, requires_grad=True).clone()
         x.add_(1)
@@ -3754,8 +3753,6 @@
             torch._C._autograd._unsafe_set_version_counter(x, -1)
 
 
-=======
->>>>>>> e7df9aae
     def test_current_node(self):
         pr = []
 
