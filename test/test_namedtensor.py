# Owner(s): ["module: named tensor"]

import unittest
from torch.testing._internal.common_utils import TestCase, run_tests, TEST_NUMPY
from torch.testing._internal.common_cuda import TEST_CUDA
from torch.testing._internal.common_device_type import get_all_device_types
from collections import namedtuple, OrderedDict
import itertools
import functools
import torch
from torch import Tensor
import torch.nn.functional as F
from multiprocessing.reduction import ForkingPickler
import pickle
import io
import sys
import warnings


def pass_name_to_python_arg_parser(name):
    x = torch.empty(2, names=(name,))


def flatten(lst):
    return [item for sublist in lst for item in sublist]


Function = namedtuple('TestCase', ['name', 'lambd'])


def parse_compressed_namedshape(string):
    # This is a metalanguage for describing a shape of a tensor compactly.
    # 'N:3,C:2' -> size = [3, 2], names: ['N', 'C']
    # 'None:3,None:2' -> size = [3, 2], names: ['None', 'None']
    # '3,2' -> size = [3, 2], names=None passed to ctor.
    def parse_name(maybe_name):
        maybe_name = maybe_name.strip()
        if maybe_name == 'None':
            return None
        return maybe_name

    string = string.strip()

    # '' -> size: [], names:None
    if len(string) == 0:
        return None, []

    # '3, 2' -> size = [3, 2], None names.
    if ':' not in string:
        return None, [int(size) for size in string.split(',')]

    dims = string.split(',')
    tuples = [dim.split(':') for dim in dims]
    return zip(*[(parse_name(name), int(size)) for name, size in tuples])


def create(namedshape, factory=torch.randn):
    # namedshape: str
    names, shape = parse_compressed_namedshape(namedshape)
    return factory(shape, names=names)


def out_fn(operator):
    @functools.wraps(operator)
    def fn(*inputs):
        return operator(*inputs[1:], out=inputs[0])
    return fn


class TestNamedTensor(TestCase):
    def test_aaa_must_run_first_check_experimental_warning(self):
        # TODO(rzou): It would be nice for this to be a "real" python warning.
        # Right now this error message only prints once and doesn't respect
        # warnings.simplefilter behavior (where python users can control whether
        # or not to display warnings once, all the time, or never).
        with warnings.catch_warnings(record=True) as warns:
            x = torch.randn(3, 3, names=('N', 'C'))
            self.assertEqual(len(warns), 1)
            self.assertTrue(str(warns[0].message).startswith(
                'Named tensors and all their associated APIs are an experimental feature'))

    def test_trivial(self):
        pass

    def _test_name_inference(self, op, args=(), expected_names=(), device='cpu',
                             maybe_raises_regex=None):
        casted_args = [arg.to(device) if isinstance(arg, torch.Tensor) else arg
                       for arg in args]
        if maybe_raises_regex is not None:
            with self.assertRaisesRegex(RuntimeError, maybe_raises_regex):
                result = op(*args)
            return
        result = op(*args)
        self.assertEqual(result.names, expected_names,
                         msg='Name inference for {} on device {} failed'.format(
                             op.__name__, device))

    # TODO(rzou): Some form of this check should be added to self.assertEqual.
    # Right now I don't know what it should look like.
    def assertTensorDataAndNamesEqual(self, x, y):
        self.assertEqual(x.names, y.names)
        unnamed_x = x.rename(None)
        unnamed_y = y.rename(None)
        self.assertEqual(unnamed_x, unnamed_y)

    def _test_factory(self, factory, device):
        x = factory([], device=device)
        self.assertEqual(x.names, ())

        x = factory(1, 2, 3, device=device)
        self.assertEqual(x.names, (None, None, None))

        x = factory(1, 2, 3, names=None, device=device)
        self.assertEqual(x.names, (None, None, None))

        x = factory(1, 2, 3, names=('N', 'T', 'D'), device=device)
        self.assertEqual(x.names, ('N', 'T', 'D'))

        x = factory(1, 2, 3, names=('N', None, 'D'), device=device)
        self.assertEqual(x.names, ('N', None, 'D'))

        x = factory(1, 2, 3, names=('_1', 'batch9', 'BATCH_5'), device=device)
        self.assertEqual(x.names, ('_1', 'batch9', 'BATCH_5'))

        with self.assertRaisesRegex(RuntimeError,
                                    'a valid identifier contains only'):
            x = factory(2, names=('1',), device=device)

        with self.assertRaisesRegex(RuntimeError,
                                    'a valid identifier contains only'):
            x = factory(2, names=('?',), device=device)

        with self.assertRaisesRegex(RuntimeError, 'Number of names'):
            x = factory(2, 1, names=('N',), device=device)

        with self.assertRaisesRegex(TypeError, 'invalid combination of arguments'):
            x = factory(2, 1, names='N', device=device)

        with self.assertRaisesRegex(RuntimeError, 'construct a tensor with duplicate names'):
            x = factory(2, 1, 1, names=('N', 'C', 'N'), device=device)

        names64 = ['A' * i for i in range(1, 65)]
        x = factory([1] * 64, names=names64, device=device)
        self.assertEqual(x.names, names64)

        with self.assertRaisesRegex(
                RuntimeError,
                'only support up to 64 dims'):
            names65 = ['A' * i for i in range(1, 66)]
            x = factory([1] * 65, names=names64, device=device)

    def test_none_names_refcount(self, N=10):
        def scope():
            unnamed = torch.empty(2, 3)
            unnamed.names  # materialize [None, None]

        prev_none_refcnt = sys.getrefcount(None)
        # Ran it N times to reduce flakiness
        [scope() for i in range(N)]
        after_none_refcnt = sys.getrefcount(None)
        self.assertTrue(after_none_refcnt - prev_none_refcnt < N / 2,
                        msg='Using tensor.names should not change '
                            'the refcount of Py_None')

    def test_has_names(self):
        unnamed = torch.empty(2, 3)
        none_named = torch.empty(2, 3, names=(None, None))
        partially_named = torch.empty(2, 3, names=('N', None))
        fully_named = torch.empty(2, 3, names=('N', 'C'))

        self.assertFalse(unnamed.has_names())
        self.assertFalse(none_named.has_names())
        self.assertTrue(partially_named.has_names())
        self.assertTrue(fully_named.has_names())

    def test_py3_ellipsis(self):
        tensor = torch.randn(2, 3, 5, 7)
        output = tensor.refine_names('N', ..., 'C')
        self.assertEqual(output.names, ['N', None, None, 'C'])

    def test_refine_names(self):
        # Unnamed tensor -> Unnamed tensor
        self._test_name_inference(Tensor.refine_names,
                                  [create('None:1,None:2,None:3'), 'N', 'C', 'H'],
                                  ['N', 'C', 'H'])

        # Named tensor -> Named tensor
        self._test_name_inference(Tensor.refine_names,
                                  [create('N:1,C:2,H:3'), 'N', 'C', 'H'],
                                  ['N', 'C', 'H'])

        # Partially named tensor -> named tensor
        self._test_name_inference(Tensor.refine_names,
                                  [create('None:1,C:2,None:3'), None, 'C', 'H'],
                                  [None, 'C', 'H'])

        # Too few names
        self._test_name_inference(Tensor.refine_names,
                                  [create('None:2,None:3'), 'N', 'C', 'H'],
                                  maybe_raises_regex="different number of dims")

        # Cannot change Tensor[D] to Tensor[N]
        self._test_name_inference(Tensor.refine_names,
                                  [create('D:3'), 'N'],
                                  maybe_raises_regex="is different from")

        # Cannot change Tensor[D] to Tensor[None]
        self._test_name_inference(Tensor.refine_names,
                                  [create('D:3'), None],
                                  maybe_raises_regex="'D' is more specific than None")

        # globbing behavior exists
        self._test_name_inference(Tensor.refine_names,
                                  [create('None:1,None:1,None:2,None:3'), '...', 'C', 'H'],
                                  [None, None, 'C', 'H'])

    def test_detach(self):
        names = ['N']
        self._test_name_inference(
            Tensor.detach_,
            [torch.randn(3, requires_grad=True, names=names)],
            names)
        self._test_name_inference(
            Tensor.detach,
            [torch.randn(3, requires_grad=True, names=names)],
            names)

    def test_index_fill(self):
        for device in get_all_device_types():
            expected_names = ('N', 'C')
            x = torch.randn(3, 5, device=device, names=expected_names)

            output = x.index_fill_('C', torch.tensor([0, 1], device=device), 5)
            self.assertEqual(output.names, expected_names)

            output = x.index_fill_('C', torch.tensor([0, 1], device=device), torch.tensor(4.))
            self.assertEqual(output.names, expected_names)

            output = x.index_fill('C', torch.tensor([0, 1], device=device), 5)
            self.assertEqual(output.names, expected_names)

            output = x.index_fill('C', torch.tensor([0, 1], device=device), torch.tensor(4.))
            self.assertEqual(output.names, expected_names)

    def test_equal(self):
        for device in get_all_device_types():
            tensor = torch.randn(2, 3, device=device)
            other = tensor.clone()

            self.assertTrue(torch.equal(tensor.rename('N', 'C'), other.rename('N', 'C')))
            self.assertFalse(torch.equal(tensor.rename('M', 'C'), other.rename('N', 'C')))
            self.assertFalse(torch.equal(tensor.rename(None, 'C'), other.rename('N', 'C')))

    def test_squeeze(self):
        x = create('N:3,C:1,H:1,W:1')
        output = x.squeeze('C')
        self.assertEqual(output.names, ['N', 'H', 'W'])

        output = x.squeeze()
        self.assertEqual(output.names, ['N'])

    def test_repr(self):
        named_tensor = torch.zeros(2, 3).rename_('N', 'C')
        expected = "tensor([[0., 0., 0.],\n        [0., 0., 0.]], names=('N', 'C'))"
        self.assertEqual(repr(named_tensor), expected)

        unnamed_tensor = torch.zeros(2, 3)
        expected = "tensor([[0., 0., 0.],\n        [0., 0., 0.]])"
        self.assertEqual(repr(unnamed_tensor), expected)

        none_named_tensor = torch.zeros(2, 3).rename_(None, None)
        self.assertEqual(repr(none_named_tensor), expected)

    def test_diagonal(self):
        named_tensor = torch.zeros(2, 3, 5, 7, names=list('ABCD'))
        self.assertEqual(named_tensor.diagonal().names, ['C', 'D', None])
        self.assertEqual(named_tensor.diagonal(1, 3).names, ['A', 'C', None])

        self.assertEqual(named_tensor.diagonal(outdim='E', dim1='B', dim2='D').names,
                         ['A', 'C', 'E'])

    def test_max_pooling(self):
        def check_tuple_return(op, inputs, expected_names):
            values, indices = op(*inputs)
            self.assertEqual(values.names, expected_names)
            self.assertEqual(indices.names, expected_names)

        for device in get_all_device_types():

            named_tensor_1d = torch.zeros(2, 3, 5, device=device, names=list('ABC'))
            named_tensor_2d = torch.zeros(2, 3, 5, 7, device=device, names=list('ABCD'))
            named_tensor_3d = torch.zeros(2, 3, 5, 7, 9, device=device, names=list('ABCDE'))

            self.assertEqual(F.max_pool1d(named_tensor_1d, 2).names, named_tensor_1d.names)
            self.assertEqual(F.max_pool2d(named_tensor_2d, [2, 2]).names, named_tensor_2d.names)
            self.assertEqual(F.max_pool3d(named_tensor_3d, [2, 2, 2]).names, named_tensor_3d.names)

            check_tuple_return(F.max_pool1d_with_indices, [named_tensor_1d, 2], named_tensor_1d.names)
            check_tuple_return(F.max_pool2d_with_indices, [named_tensor_2d, [2, 2]], named_tensor_2d.names)
            check_tuple_return(F.max_pool3d_with_indices, [named_tensor_3d, [2, 2, 2]], named_tensor_3d.names)

    def test_max_pooling_without_names_does_not_warn(self):
        for device in get_all_device_types():
            tensor_2d = torch.zeros(2, 3, 5, 7, device=device, requires_grad=True)
            with warnings.catch_warnings(record=True) as warns:
                warnings.simplefilter("always")
                result = F.max_pool2d(tensor_2d, [2, 2])
                result.sum().backward()
                self.assertEqual(len(warns), 0)

    def test_no_save_support(self):
        named_tensor = torch.zeros(2, 3, names=('N', 'C'))
        buf = io.BytesIO()
        with self.assertRaisesRegex(RuntimeError, "NYI"):
            torch.save(named_tensor, buf)

    def test_no_pickle_support(self):
        named_tensor = torch.zeros(2, 3, names=('N', 'C'))
        with self.assertRaisesRegex(RuntimeError, "NYI"):
            serialized = pickle.dumps(named_tensor)

    def test_no_multiprocessing_support(self):
        named_tensor = torch.zeros(2, 3, names=('N', 'C'))
        buf = io.BytesIO()
        with self.assertRaisesRegex(RuntimeError, "NYI"):
            ForkingPickler(buf, pickle.HIGHEST_PROTOCOL).dump(named_tensor)

    def test_big_tensor_repr_has_names(self):
        def check_repr(named_tensor):
            unnamed_tensor = named_tensor.rename(None)
            names_tag = 'names={}'.format(named_tensor.names)
            self.assertIn(names_tag, repr(named_tensor))

        check_repr(torch.randn(128, 3, 64, 64, names=('N', 'C', 'H', 'W')))

    def test_noncontig_contiguous(self):
        # This type of contiguous is special-cased and therefore needs its own test
        for device in get_all_device_types():
            x = torch.randn(2, 3, device=device).t().rename_('N', 'C')
            self.assertEqual(x.contiguous().names, ('N', 'C'))

    def test_copy_transpose(self):
        # This type of copy is special-cased and therefore needs its own test
        def _test(self_names, other_names, expected_names):
            x = torch.empty(2, 5, names=self_names)
            y = torch.empty(5, 2).t().rename_(*other_names)
            x.copy_(y)
            self.assertEqual(x.names, expected_names)

        _test(('N', 'C'), ('N', 'C'), ('N', 'C'))
        _test(None, ('N', 'C'), ('N', 'C'))

    def test_rename_(self):
        tensor = torch.empty(1, 1, names=('N', 'C'))
        self.assertEqual(tensor.rename_(None).names, (None, None))
        self.assertEqual(tensor.rename_('H', 'W').names, ('H', 'W'))
        with self.assertRaisesRegex(RuntimeError, 'Number of names'):
            tensor.rename_('N', 'C', 'W')
        with self.assertRaisesRegex(RuntimeError, 'duplicate names'):
            tensor.rename_('N', 'N')

    def test_rename(self):
        tensor = torch.empty(1, 1, names=('N', 'C'))

        self.assertEqual(tensor.rename(None).names, (None, None))
        self.assertEqual(tensor.rename('H', 'W').names, ('H', 'W'))

        # Check that we didn't modify tensor.names
        self.assertEqual(tensor.names, ('N', 'C'))

        with self.assertRaisesRegex(RuntimeError, 'Number of names'):
            tensor.rename('N', 'C', 'W')
        with self.assertRaisesRegex(RuntimeError, 'duplicate names'):
            tensor.rename('N', 'N')

        with self.assertRaisesRegex(RuntimeError, 'either positional args or keyword args'):
            tensor.rename(None, N='batch')

        # rename returns a view on the tensor
        self.assertEqual(tensor.rename('H', 'W').data_ptr(), tensor.data_ptr())
        self.assertEqual(tensor.rename(None).data_ptr(), tensor.data_ptr())

    def test_rename_globber(self):
        scalar = torch.randn([])
        unnamed_tensor = torch.empty(1, 1, 1, 1)
        named_tensor = torch.empty(1, 1, 1, 1, names=('N', 'C', 'H', 'W'))

        self.assertEqual(scalar.rename(None).names, [])
        self.assertEqual(scalar.rename('...').names, [])

        # Check that it works with unnamed tensors
        self.assertEqual(unnamed_tensor.rename('...').names, unnamed_tensor.names)
        self.assertEqual(unnamed_tensor.rename('...', 'H', 'W').names,
                         [None, None, 'H', 'W'])
        self.assertEqual(unnamed_tensor.rename('N', '...', 'W').names,
                         ['N', None, None, 'W'])
        self.assertEqual(unnamed_tensor.rename('N', 'C', '...').names,
                         ['N', 'C', None, None])

        # Check that it works with named tensors
        self.assertEqual(named_tensor.rename('...').names, named_tensor.names)
        self.assertEqual(named_tensor.rename('...', 'width').names,
                         ['N', 'C', 'H', 'width'])
        self.assertEqual(named_tensor.rename('batch', 'channels', '...', 'width').names,
                         ['batch', 'channels', 'H', 'width'])
        self.assertEqual(named_tensor.rename('batch', '...').names,
                         ['batch', 'C', 'H', 'W'])

        # Test empty glob
        self.assertEqual(unnamed_tensor.rename('...', None, None, None, None).names,
                         [None, None, None, None])
        self.assertEqual(named_tensor.rename('N', 'C', 'H', '...', 'W').names,
                         ['N', 'C', 'H', 'W'])

        # Multiple globs throw
        with self.assertRaisesRegex(RuntimeError, 'More than one '):
            named_tensor.rename('...', 'channels', '...')

    def test_rename_rename_map(self):
        scalar = torch.randn([])
        unnamed_tensor = torch.empty(1, 1, 1, 1)
        named_tensor = torch.empty(1, 1, 1, 1, names=('N', 'C', 'H', 'W'))

        with self.assertRaisesRegex(RuntimeError, "dim 'N' does not exist"):
            scalar.rename(N='batch')
        with self.assertRaisesRegex(RuntimeError, "dim 'N' does not exist"):
            unnamed_tensor.rename(N='batch')
        with self.assertRaisesRegex(RuntimeError, "dim 'B' does not exist"):
            named_tensor.rename(B='batch')
        with self.assertRaisesRegex(RuntimeError, "dim 'B' does not exist"):
            named_tensor.rename(H='height', B='batch')

        self.assertEqual(named_tensor.rename(N='batch').data_ptr(),
                         named_tensor.data_ptr())
        self.assertEqual(named_tensor.rename(N='batch').names,
                         ['batch', 'C', 'H', 'W'])
        self.assertEqual(named_tensor.rename(N='batch', H='height').names,
                         ['batch', 'C', 'height', 'W'])

    def test_set_names_property(self):
        tensor = torch.empty(1, 1, names=('N', 'C'))

        tensor.names = None
        self.assertEqual(tensor.names, (None, None))

        tensor.names = ('N', 'W')
        self.assertEqual(tensor.names, ('N', 'W'))

        with self.assertRaisesRegex(RuntimeError, 'Number of names'):
            tensor.names = ['N', 'C', 'W']
        with self.assertRaisesRegex(RuntimeError, 'duplicate names'):
            tensor.names = ['N', 'N']

    def test_factory_edge_cases(self):
        for device in get_all_device_types():
            self._test_factory(torch.empty, device)

    def test_factory_coverage(self):
        def _test(factory, device):
            names = ('N', 'T', 'D')

            torch.manual_seed(0)
            result = factory(1, 2, 3, names=names, device=device)

            torch.manual_seed(0)
            expected = factory(1, 2, 3, device=device).rename_(*names)

            self.assertTensorDataAndNamesEqual(result, expected)

        supported = [
            torch.ones,
            torch.rand,
            torch.randn,
            torch.zeros,
        ]

        for op, device in itertools.product(supported, get_all_device_types()):
            _test(op, device)

        # Test torch.full
        for device in get_all_device_types():
            names = ('N', 'T', 'D')
            result = torch.full([1, 2, 3], 2., names=names, device=device)
            expected = torch.full([1, 2, 3], 2., device=device).rename_(*names)
            self.assertTensorDataAndNamesEqual(result, expected)

    def test_tensor_from_lists(self):
        names = ('N', 'C')
        tensor = torch.tensor([[1]], names=names)
        self.assertEqual(tensor.names, names)

        names = ('N',)
        tensor = torch.tensor([1], names=names)
        self.assertEqual(tensor.names, names)

        with self.assertRaisesRegex(RuntimeError, 'Number of names'):
            names = ('N', 'C')
            tensor = torch.tensor([1], names=names)

    @unittest.skipIf(not TEST_NUMPY, "no numpy")
    def test_tensor_from_numpy(self):
        import numpy as np
        arr = np.array([[1]])
        names = ('N', 'C')
        tensor = torch.tensor([[1]], names=names)
        self.assertEqual(tensor.names, names)

    def test_tensor_from_tensor(self):
        x = torch.randn(1, 1)
        names = ('N', 'C')
        tensor = torch.tensor(x, names=names)
        self.assertEqual(tensor.names, names)

    def test_tensor_from_named_tensor(self):
        x = torch.randn(1, 1, names=('N', 'D'))
        tensor = torch.tensor(x)
        self.assertEqual(tensor.names, ('N', 'D'))

        # there's no way to distinguish between names=None and not passing in names.
        # If the user passes in names=None they are asking for trouble.
        x = torch.randn(1, 1, names=('N', 'D'))
        tensor = torch.tensor(x, names=None)
        self.assertEqual(tensor.names, ('N', 'D'))

        x = torch.randn(1, 1, names=('N', 'D'))
        with self.assertRaisesRegex(RuntimeError, "Name mismatch"):
            tensor = torch.tensor(x, names=('N', 'C'))

    def test_size(self):
        t = torch.empty(2, 3, 5, names=('N', None, 'C'))
        self.assertEqual(t.size('N'), 2)
        self.assertEqual(t.size('C'), 5)
        with self.assertRaisesRegex(RuntimeError, 'Please look up dimensions by name*'):
            t.size(None)
        with self.assertRaisesRegex(RuntimeError, 'Name \'channels\' not found in '):
            t.size('channels')
        with self.assertRaisesRegex(RuntimeError, 'Name \'N\' not found in '):
            torch.empty(2, 3, 4).size('N')

    def test_stride(self):
        t = torch.empty(2, 3, 5, names=('N', None, 'C'))
        self.assertEqual(t.stride('N'), 3 * 5)
        self.assertEqual(t.stride('C'), 1)
        with self.assertRaisesRegex(RuntimeError, 'Please look up dimensions by name'):
            t.stride(None)
        with self.assertRaisesRegex(RuntimeError, 'Name \'channels\' not found in '):
            t.stride('channels')
        with self.assertRaisesRegex(RuntimeError, 'Name \'N\' not found in '):
            torch.empty(2, 3, 4).stride('N')

    def test_transpose_variants(self):
        t = torch.randn(2, 3, 5, 7, names=('N', 'C', 'H', 'W'))
        self.assertEqual(t.transpose('N', 'C').names, ['C', 'N', 'H', 'W'])
        self.assertEqual(t.transpose(1, 3).names, ['N', 'W', 'H', 'C'])

        t = torch.randn(2, 3, names=('N', 'C'))
        self.assertEqual(t.t().names, ['C', 'N'])

    def test_resize(self):
        for device in get_all_device_types():
            named = torch.randn(2, names=('N',), device=device)
            named.resize_([2])
            self.assertEqual(named.names, ['N'])

            with self.assertRaisesRegex(RuntimeError, "Cannot resize named tensor"):
                named.resize_([3])

            other_named = torch.randn(2, names=('N',), device=device)
            named.resize_as_(other_named)
            self.assertEqual(other_named.names, ['N'])

            unnamed = torch.randn(2, device=device)
            with self.assertRaisesRegex(
                    RuntimeError, r'names .* are not the same as the computed output names'):
                named.resize_as_(unnamed)

            unnamed = torch.randn(1, device=device)
            unnamed.resize_as_(named)
            self.assertEqual(unnamed.names, ['N'])

    def test_cdist(self):
        for device in get_all_device_types():
            tensor = torch.randn(3, 1, 2, 7, names=('M', 'N', 'first_group', 'features'),
                                 device=device)
            other = torch.randn(5, 11, 7, names=('N', 'second_group', 'features'),
                                device=device)
            result = torch.cdist(tensor, other)
            self.assertEqual(result.names, ['M', 'N', 'first_group', 'second_group'])

    def test_info_smoke(self):
        # Smoke test for info functions / methods / attributes on named tensors.
        tensor = torch.empty(1, 1, names=('N', 'D'))

        tensor.device
        tensor.dtype
        tensor.get_device()
        tensor.is_complex()
        tensor.is_floating_point()
        tensor.is_nonzero()
        torch.is_same_size(tensor, tensor)
        torch.is_signed(tensor)
        tensor.layout
        tensor.numel()
        tensor.dim()
        tensor.element_size()
        tensor.is_contiguous()
        tensor.is_cuda
        tensor.is_leaf
        tensor.is_pinned()
        tensor.is_shared()
        tensor.is_sparse
        tensor.ndimension()
        tensor.nelement()
        tensor.shape
        tensor.size()
        tensor.size(1)
        tensor.storage()
        tensor.storage_offset()
        tensor.storage_type()
        tensor.stride()
        tensor.stride(1)
        tensor.data
        tensor.data_ptr()
        tensor.ndim
        tensor.item()
        tensor.type()
        tensor.is_shared()
        tensor.is_signed()

    def test_autograd_smoke(self):
        x = torch.randn(3, 3, names=('N', 'D'), requires_grad=True)

        y = x.clone()
        y.retain_grad()
        y.register_hook(lambda x: x)

        y.sum().backward()

        # autograd related attributes
        tensor = torch.empty(1, 1, names=('N', 'D'), requires_grad=True)
        tensor = tensor.relu()
        tensor.output_nr
        tensor.grad_fn
        tensor.requires_grad

    def test_split_fns_propagates_names(self):
        fns = [
            lambda x: x.split(1, 0),
            lambda x: x.split([1, 1], 1),
            lambda x: x.chunk(2, 0),
        ]

        for device in get_all_device_types():
            orig_tensor = torch.empty(2, 2, names=('N', 'D'), device=device)
            for fn in fns:
                splits = fn(orig_tensor)
                for split in splits:
                    self.assertEqual(split.names, orig_tensor.names)

    def test_any_all(self):
        for device in get_all_device_types():
            x = torch.zeros(3, dtype=torch.bool, device=device, names=('C',))
            self.assertEqual(x.any().names, [])
            self.assertEqual(x.all().names, [])

    def test_addcmul_addcdiv(self):
        for device in get_all_device_types():
            names = ['N']
            a = torch.rand(3, device=device, names=names)
            b = torch.rand(3, device=device, names=names)
            # avoid division by 0
            c = torch.rand(3, device=device, names=names).clamp_min_(0.1)
            out = torch.randn(3, device=device, names=names)

            self.assertEqual(torch.addcmul(a, b, c).names, names)
            self.assertEqual(torch.addcmul(a, b, c, out=out).names, names)
            self.assertEqual(a.addcmul_(b, c).names, names)

            self.assertEqual(torch.addcdiv(a, b, c).names, names)
            self.assertEqual(torch.addcdiv(a, b, c, out=out).names, names)
            self.assertEqual(a.addcdiv_(b, c).names, names)

    def test_binary_ops(self):
        def test_basic(op):
            a = torch.empty(2, 3, names=('N', 'C'))
            b = torch.empty(3, 2, names=('C', 'N'))
            c = torch.empty(3, names=('C',))
            d = torch.empty(5, names=('W',))

            self.assertEqual(op(a, a).names, ('N', 'C'))
            self.assertEqual(op(a, c).names, ('N', 'C'))

            with self.assertRaisesRegex(RuntimeError, "do not match"):
                op(a, d)
            with self.assertRaisesRegex(RuntimeError, "do not match"):
                op(a, b)

        def test_wildcard(op):
            a = torch.empty(2, 3, names=('N', 'C'))
            c = torch.empty(2, 3, names=(None, 'C'))
            self.assertEqual(op(a, c).names, ('N', 'C'))

            b = torch.empty(2, 3)
            self.assertEqual(op(a, b).names, ('N', 'C'))

            d = torch.empty(2, 3, names=('C', None))
            with self.assertRaisesRegex(RuntimeError, "Misaligned"):
                op(d, c)

        def test_mixed_unnamed_named(op, is_inplace):
            named2 = torch.randn(1, 1, names=('N', 'C'))
            unnamed1 = torch.randn(1)
            unnamed2 = torch.randn(1, 1)
            unnamed3 = torch.randn(1, 1, 1)

            def compute_expected_names(tensor, other):
                assert tensor.has_names() ^ other.has_names()
                named = tensor if tensor.has_names() else other
                unnamed = other if tensor.has_names() else tensor
                unnamed_dim = unnamed.dim()
                if unnamed_dim > named.dim():
                    return [None] * (unnamed_dim - named.dim()) + list(named.names)
                else:
                    return named.names

            inputs = itertools.chain(
                itertools.product([named2], [unnamed1, unnamed2, unnamed3]),
                itertools.product([unnamed1, unnamed2, unnamed3], [named2]),
            )
            if is_inplace:
                # In-place ops have the constraint that they must not change shape.
                inputs = [(a, b) for (a, b) in inputs if a.dim() >= b.dim()]

            for tensor, other in inputs:
                expected_names = compute_expected_names(tensor, other)
                self.assertEqual(op(tensor, other).names, expected_names)

        def method(name, *args, **kwargs):
            return [Function(name, lambda a, b: getattr(a, name)(b, *args, **kwargs))]

        def function(name, *args, **kwargs):
            return [Function(name, lambda a, b: getattr(torch, name)(a, b, *args, **kwargs))]

        def out_function(name, *args, **kwargs):
            out_fn = getattr(torch, name)

            def fn(a, b):
                result = torch.empty([0], dtype=a.dtype, device=a.device)
                out_fn(a, b, *args, out=result, **kwargs)
                return result

            return [Function(name, fn)]

        def fn_method_and_inplace(name, *args, **kwargs):
            return (
                method(name, *args, **kwargs) +
                method(name + '_', *args, **kwargs) +
                out_function(name, *args, **kwargs)
            )

        tests = [
            fn_method_and_inplace('add'),
            fn_method_and_inplace('div'),
            fn_method_and_inplace('mul'),
            fn_method_and_inplace('sub'),
            fn_method_and_inplace('pow'),
            fn_method_and_inplace('atan2'),
            method('copy_'),
            function('floor_divide'),
            function('true_divide'),
        ]
        tests = flatten(tests)

        for name, op in tests:
            test_basic(op)
            test_wildcard(op)
            test_mixed_unnamed_named(op, is_inplace=name.endswith('_'))

    def test_logical_ops(self):
        # Implemented via TensorIterator, so just check that each version
        # (out-of-place, inplace, out=) propagates names.
        def zeros(*args, **kwargs):
            return torch.zeros(*args, dtype=torch.bool, **kwargs)

        for op in ('logical_xor', 'logical_and', 'logical_or'):
            self._test_name_inference(
                getattr(torch, op),
                (create('N:2,C:3', zeros), create('N:2,C:3', zeros)),
                expected_names=['N', 'C'])

            self._test_name_inference(
                getattr(Tensor, op + '_'),
                (create('N:2,C:3', zeros), create('N:2,C:3', zeros)),
                expected_names=['N', 'C'])

            self._test_name_inference(
                lambda out, x, y: getattr(torch, op)(x, y, out=out),
                (create('0', zeros), create('N:2,C:3', zeros), create('N:2,C:3', zeros)),
                expected_names=['N', 'C'])

    def test_pow_special(self):
        # There are a few pow cases that don't go through TensorIterator.
        # Test them here.
        for device in get_all_device_types():
            named = torch.randn(2, 3, names=('N', 'C'), device=device)
            unnamed = torch.randn([0], device=device)

            result = torch.pow(named, 0, out=unnamed.clone())
            self.assertEqual(result.names, named.names)

            result = torch.pow(named, 1, out=unnamed.clone())
            self.assertEqual(result.names, named.names)

            result = torch.pow(1, named, out=unnamed.clone())
            self.assertEqual(result.names, named.names)

    def test_out_fn_semantics(self):
        out_fn = torch.abs
        unnamed_tensor = torch.randn(3, 2)
        none_named_tensor = torch.randn(3, 2, names=(None, None))
        named_tensor = torch.randn(3, 2, names=('N', 'C'))
        partially_named_tensor = torch.randn(3, 2, names=('N', None))

        with self.assertRaisesRegex(RuntimeError, "Name mismatch"):
            out_fn(partially_named_tensor, out=named_tensor)
        with self.assertRaisesRegex(RuntimeError, "Name mismatch"):
            out_fn(named_tensor, out=partially_named_tensor)
        with self.assertRaisesRegex(RuntimeError, "Name mismatch"):
            out_fn(none_named_tensor, out=named_tensor)
        with self.assertRaisesRegex(RuntimeError, "Name mismatch"):
            out_fn(unnamed_tensor, out=named_tensor)

        output = torch.randn(3, 2)
        out_fn(unnamed_tensor, out=output)
        self.assertFalse(output.has_names())

        output = torch.randn(3, 2, names=(None, None))
        out_fn(named_tensor, out=output)
        self.assertEqual(output.names, named_tensor.names)

        output = torch.randn(3, 2)
        out_fn(named_tensor, out=output)
        self.assertEqual(output.names, named_tensor.names)

        output = torch.randn(3, 2, names=(None, None))
        out_fn(unnamed_tensor, out=output)
        self.assertFalse(output.has_names())

    def test_unary_propagate_names_fns(self):
        def _test(testcase, names=('N', 'D'), device='cpu'):
            sizes = [2] * len(names)
            tensor = torch.empty(sizes, names=names, device=device)
            try:
                out = testcase.lambd(tensor)
            except RuntimeError as err:
                # Get a better error message by catching the error and asserting.
                raise RuntimeError('{}: {}'.format(testcase.name, err)) from err
            self.assertEqual(out.names, tensor.names,
                             msg=testcase.name)

        def fn(name, *args, **kwargs):
            return [Function(name, lambda t: getattr(torch, name)(t, *args, **kwargs))]

        def method(name, *args, **kwargs):
            return [Function(name, lambda t: getattr(t, name)(*args, **kwargs))]

        def out_function(name, *args, **kwargs):
            out_fn = getattr(torch, name)

            def fn(tensor):
                result = torch.empty([0], dtype=tensor.dtype, device=tensor.device)
                out_fn(tensor, *args, out=result, **kwargs)
                return result

            return [Function(name + '_out', fn)]

        def fn_method_and_inplace(name, *args, **kwargs):
            return (
                method(name, *args, **kwargs) +
                method(name + '_', *args, **kwargs) +
                out_function(name, *args, **kwargs)
            )

        # All of these operate on 2x2 tensors.
        tests = [
            # unary pointwise
            fn_method_and_inplace('abs'),
            fn_method_and_inplace('acos'),
            fn_method_and_inplace('asin'),
            fn_method_and_inplace('atan'),
            fn_method_and_inplace('ceil'),
            fn_method_and_inplace('clamp', -1, 1),
            fn_method_and_inplace('clamp_min', -2),
            fn_method_and_inplace('clamp_max', 2),
            method('cauchy_'),
            method('clone'),
            method('contiguous'),
            fn_method_and_inplace('cos'),
            fn_method_and_inplace('cosh'),
            fn_method_and_inplace('digamma'),
            fn_method_and_inplace('erf'),
            fn_method_and_inplace('erfc'),
            fn_method_and_inplace('erfinv'),
            fn_method_and_inplace('exp'),
            fn_method_and_inplace('expm1'),
            method('exponential_'),
            fn_method_and_inplace('floor'),
            fn_method_and_inplace('frac'),
            method('geometric_', p=0.5),
            fn_method_and_inplace('lgamma'),
            fn_method_and_inplace('log'),
            fn_method_and_inplace('log10'),
            fn_method_and_inplace('log1p'),
            fn_method_and_inplace('log2'),
            method('log_normal_'),
            fn_method_and_inplace('neg'),
            method('normal_'),
            [Function('polygamma', lambda t: torch.polygamma(1, t))],
            method('polygamma_', 1),
            fn_method_and_inplace('reciprocal'),
            method('random_', 0, 1),
            method('random_', 1),
            method('random_'),
            method('relu_'),
            method('requires_grad_'),
            method('relu'),
            fn_method_and_inplace('round'),
            fn_method_and_inplace('rsqrt'),
            fn_method_and_inplace('sigmoid'),
            fn_method_and_inplace('sign'),
            fn_method_and_inplace('sin'),
            fn_method_and_inplace('sinh'),
            fn_method_and_inplace('sqrt'),
            fn_method_and_inplace('tan'),
            fn_method_and_inplace('tanh'),
            fn('threshold', 0, 1),
            fn('threshold_', 0, 1),
            out_function('threshold', 0, 1),
            fn_method_and_inplace('trunc'),
            method('uniform_'),
            method('zero_'),
            method('fill_', 1),
            method('fill_', torch.tensor(3.14)),

            # conversions
            method('to', dtype=torch.long),
            method('to', device='cpu'),
            method('to', torch.empty([])),
            method('bool'),
            method('byte'),
            method('char'),
            method('cpu'),
            method('double'),
            method('float'),
            method('long'),
            method('half'),
            method('int'),
            method('short'),
            method('type', dtype=torch.long),

            # cumsum and cumprod
            fn('cumsum', 0),
            fn('cumsum', 'D'),
            out_function('cumsum', 'D'),
            fn('cumprod', 0),
            fn('cumprod', 'D'),
            out_function('cumprod', 'D'),

            # views
            method('narrow', 0, 0, 1),

            # creation functions
            fn('empty_like'),
            fn('zeros_like'),
            fn('ones_like'),
            fn('full_like', 3.14),
            fn('rand_like'),
            fn('randn_like'),

            # bernoulli variants
            method('bernoulli_', 0.5),
            method('bernoulli_', torch.tensor(0.5)),

            method('softmax', dim=1),
            method('softmax', dim='D'),
            method('log_softmax', dim=1),
            method('log_softmax', dim='D'),

            [Function('F.dropout(inplace)', lambda t: F.dropout(t, p=0.5, inplace=True))],
            [Function('F.dropout(outplace)', lambda t: F.dropout(t, p=0.5, inplace=False))],
        ]
        tests = flatten(tests)

        for testcase, device in itertools.product(tests, get_all_device_types()):
            _test(testcase, device=device)

    def test_cummax_cummin(self):
        def test_ops(op):
            for device in get_all_device_types():
                names = ('N', 'D')
                tensor = torch.rand(2, 3, names=names)
                result = op(tensor, 0)
                self.assertEqual(result[0].names, names)
                self.assertEqual(result[1].names, names)
        test_ops(torch.cummax)
        test_ops(torch.cummin)

    def test_logcumsumexp(self):
        for device in get_all_device_types():
            names = ('N', 'D')
            tensor = torch.rand(2, 3, names=names)
            result = torch.logcumsumexp(tensor, 'D')
            self.assertEqual(result.names, names)

    def test_bitwise_not(self):
        for device in get_all_device_types():
            names = ('N', 'D')
            tensor = torch.zeros(2, 3, names=names, dtype=torch.bool)
            result = torch.empty(0, dtype=torch.bool)

            self.assertEqual(tensor.bitwise_not().names, names)
            self.assertEqual(torch.bitwise_not(tensor, out=result).names, names)
            self.assertEqual(tensor.bitwise_not_().names, names)

    def test_logical_not(self):
        for device in get_all_device_types():
            names = ('N', 'D')
            tensor = torch.zeros(2, 3, names=names, dtype=torch.bool)
            result = torch.empty(0, dtype=torch.bool)

            self.assertEqual(tensor.logical_not().names, names)
            self.assertEqual(torch.logical_not(tensor, out=result).names, names)
            self.assertEqual(tensor.logical_not_().names, names)

    def test_bernoulli(self):
        for device in get_all_device_types():
            names = ('N', 'D')
            tensor = torch.rand(2, 3, names=names)
            result = torch.empty(0)
            self.assertEqual(tensor.bernoulli().names, names)

            torch.bernoulli(tensor, out=result)
            self.assertEqual(result.names, names)

    def test_flatten(self):
        tensor = torch.randn(2, 3, 5, 7, 11, names=('N', 'C', 'D', 'H', 'W'))

        # basic
        out = tensor.flatten('D', 'W', 'features')
        self.assertEqual(out.names, ['N', 'C', 'features'])
        self.assertEqual(out.rename(None), tensor.rename(None).view(2, 3, -1))

        # int overload
        out = tensor.flatten(2, 4, 'features')
        self.assertEqual(out.names, ['N', 'C', 'features'])
        self.assertEqual(out.rename(None), tensor.rename(None).view(2, 3, -1))

        # list overload
        out = tensor.flatten(['D', 'H', 'W'], 'features')
        self.assertEqual(out.names, ['N', 'C', 'features'])
        self.assertEqual(out.rename(None), tensor.rename(None).view(2, 3, -1))

        # Non-contiguous flatten: N and H are not "adjacent" in memory.
        sentences = torch.randn(2, 3, 5, 7, names=('N', 'T', 'H', 'D'))
        sentences = sentences.transpose('T', 'H')
        out = sentences.flatten('N', 'H', 'N_H')
        self.assertEqual(out.names, ['N_H', 'T', 'D'])

        with self.assertRaisesRegex(RuntimeError, "Name 'L' not found in"):
            tensor.flatten(['D', 'L'], 'features')

        with self.assertRaisesRegex(RuntimeError, "must be consecutive in"):
            tensor.flatten(['D', 'W'], 'features')

        with self.assertRaisesRegex(RuntimeError, "must be consecutive in"):
            tensor.flatten(['H', 'D', 'W'], 'features')

    def test_flatten_nodims(self):
        tensor = torch.empty((2, 3))
        with self.assertRaisesRegex(RuntimeError, "cannot be empty"):
            tensor.flatten((), 'abcd')

    def test_unflatten(self):
        # test args: tensor, int, namedshape
        self.assertTrue(torch.equal(
            torch.ones(4, names=('A',)).unflatten('A', (('A', 2), ('B', 2))),
            torch.ones(2, 2, names=('A', 'B'))))
        self.assertTrue(torch.equal(
            torch.ones(4, names=('A',)).unflatten('A', [('A', 2), ('B', 2)]),
            torch.ones(2, 2, names=('A', 'B'))))
        self.assertTrue(torch.equal(
            torch.ones(4, names=('A',)).unflatten('A', (['A', 2], ['B', 2])),
            torch.ones(2, 2, names=('A', 'B'))))
        self.assertTrue(torch.equal(
            torch.ones(2, 10, names=('A', 'B')).unflatten('B', (['B1', -1],)),
            torch.ones(2, 10, names=('A', 'B1'))))
        self.assertTrue(torch.equal(
            torch.ones(2, 3 * 4 * 5 * 6, names=('A', 'B'))
                 .unflatten('B', (['B1', 3], ['B2', 4], ['B3', -1], ['B4', 6])),
            torch.ones(2, 3, 4, 5, 6, names=('A', 'B1', 'B2', 'B3', 'B4'))))
        self.assertTrue(torch.equal(
            torch.ones(2, 0, names=('A', 'B'))
                 .unflatten('B', (['B1', 3], ['B2', -1], ['B3', 4])),
            torch.ones(2, 3, 0, 4, names=('A', 'B1', 'B2', 'B3'))))

        # test args: namedtensor, str, namedshape
        self.assertTrue(torch.equal(
            torch.ones(2, 4, names=('A', 'B')).unflatten('B', (('B1', 2), ('B2', 2))),
            torch.ones(2, 2, 2, names=('A', 'B1', 'B2'))))

        # test invalid args: namedtensor, str, sizes
        with self.assertRaisesRegex(TypeError, r"unflatten\(\): argument 'dim' \(position 1\) must be int, not str"):
            torch.tensor([1], names=('A',)).unflatten('A', (1, 1))

        # test invalid args: namedtensor, int, sizes
        with self.assertRaisesRegex(RuntimeError, r"input is a named tensor but no names were given for unflattened sizes"):
            torch.tensor([1], names=("A",)).unflatten(0, (1, 1))

        with self.assertRaisesRegex(RuntimeError,
                                    r"Provided sizes \[3, -1\] don't multiply up to the "
                                    r"size of dim 1 \('B': 4\) in Tensor\['A', 'B'\]"):
            torch.ones(2, 4, names=('A', 'B')).unflatten('B', (('B1', 3), ('B2', -1)))

        with self.assertRaisesRegex(RuntimeError,
                                    r"the unspecified dimension size -1 can be any value and is ambiguous"):
            torch.ones(2, 0, names=('A', 'B')).unflatten('B', (('B1', 0), ('B2', -1)))

        tensor = torch.randn(7, 2 * 3 * 5, 11, names=('N', 'D', 'K'))

        # accepts OrderedDict
        out = tensor.unflatten('D', OrderedDict((('C', 2), ('H', 3), ('W', 5))))
        self.assertEqual(out.names, ('N', 'C', 'H', 'W', 'K'))
        self.assertEqual(out.shape, (7, 2, 3, 5, 11))

        # Unflatten left-most
        out = tensor.unflatten('N', (('N', 7), ('H', 1)))
        self.assertEqual(out.names, ('N', 'H', 'D', 'K'))
        self.assertEqual(out.shape, (7, 1, 2 * 3 * 5, 11))

        # Unflatten right-most
        out = tensor.unflatten('K', (('K', 11), ('H', 1)))
        self.assertEqual(out.names, ('N', 'D', 'K', 'H'))
        self.assertEqual(out.shape, (7, 2 * 3 * 5, 11, 1))

        with self.assertRaisesRegex(RuntimeError, "don't multiply up to"):
            tensor.unflatten('D', (('H', 3), ('W', 5)))

        with self.assertRaisesRegex(RuntimeError, 'sizes must be non-empty'):
            tensor.unflatten('D', None)

        with self.assertRaisesRegex(RuntimeError, 'non-empty'):
            tensor.unflatten('D', OrderedDict())

    def test_unsupported_op_error_msg(self):
        named = torch.randn(3, 3, names=('N', 'C'))
        with self.assertRaisesRegex(
                RuntimeError, r"pdist.+is not yet supported with named tensors"):
            torch.pdist(named)
        with self.assertRaisesRegex(
                RuntimeError, r"as_strided_.+is not yet supported with named tensors"):
            named.as_strided_((3, 3), (3, 1))

    def test_reduction_fns(self):
        def check_output(output, expected_names):
            if isinstance(output, torch.Tensor):
                self.assertEqual(output.names, expected_names)
                return
            for out in output:
                self.assertEqual(out.names, expected_names)

        def sum_all_outputs(output):
            if isinstance(output, torch.Tensor):
                return output.sum()
            result = 0
            for out in output:
                result = out + result
            return result.sum()

        def test_simple_reduce(op, device, supports_none_complete_reduce):
            t = torch.empty(2, 3, 5, names=('N', 'C', 'L'), device=device)
            check_output(op(t, 1), ['N', 'L'])
            check_output(op(t, -1), ['N', 'C'])
            check_output(op(t, 'C'), ['N', 'L'])
            if supports_none_complete_reduce:
                check_output(op(t, None), [])
            else:
                with self.assertRaisesRegex(RuntimeError, 'Please look up dimensions by name'):
                    op(t, None)

            with self.assertRaisesRegex(RuntimeError, 'Name \'H\' not found'):
                op(t, 'H')

        def test_autograd_supports_dimname_overload(op, device):
            t = torch.empty(2, 3, 5, names=('N', 'C', 'L'), device=device, requires_grad=True)
            sum_all_outputs(op(t, 'C')).backward()
            self.assertIsNotNone(t.grad)

        def test_complete_reduce(op, device):
            t = torch.empty(2, 3, 5, names=('N', 'C', 'L'), device=device)
            check_output(op(t), [])

        def test_multidim_reduce(op, device):
            t = torch.empty(2, 3, 5, names=('N', 'C', 'L'), device=device)

            check_output(op(t, [1, 2]), ['N'])
            check_output(op(t, [0, -1]), ['C'])
            check_output(op(t, ['C', 'L']), ['N'])
            with self.assertRaisesRegex(RuntimeError, 'Please look up dimensions by name'):
                op(t, [None, 'C'])

        def test_out_variant(op, output_lambda, device):
            t = torch.empty(2, 3, 5, names=('N', 'C', 'L'), device=device)
            if output_lambda:
                out = output_lambda(t)
            else:
                out = torch.empty([0], device=device)
            op(t, 'C', out=out)
            check_output(out, ['N', 'L'])

        def test_keepdim(op, device):
            t = torch.empty(2, 3, 5, names=('N', 'C', 'L'), device=device)
            check_output(op(t, 'C', keepdim=True), ['N', 'C', 'L'])

        def values_and_indices(t):
            return (torch.empty([0], device=t.device),
                    torch.empty([0], device=t.device, dtype=torch.long))

        def kthvalue_wrapper(tensor, *args, **kwargs):
            # Return the 0-th value
            return torch.kthvalue(tensor, 1, *args, **kwargs)

        Case = namedtuple('Case', [
            'op',
            'supports_none_complete_reduce',
            'supports_complete_reduce',
            'supports_multidim_reduce',
            'supports_out_variant',
            'supports_keepdim',
            'output_lambda',
        ])

        tests = [
            Case(torch.sum, True, True, True, True, True, None),
            Case(torch.prod, False, True, False, True, True, None),
<<<<<<< HEAD
            Case(torch.mean, False, True, True, True, True, None),
            Case(functools.partial(torch.var, correction=1),
                 True, True, True, True, True, None),
            Case(functools.partial(torch.std, correction=1),
                 True, True, True, True, True, None),
            Case(functools.partial(torch.std_mean, correction=1),
                 True, True, True, False, True, None),
            Case(functools.partial(torch.var_mean, correction=1),
                 True, True, True, False, True, None),
=======
            Case(torch.mean, True, True, True, True, True, None),
            Case(torch.var, True, True, True, True, True, None),
            Case(torch.std, True, True, True, True, True, None),
            Case(torch.std_mean, True, True, True, False, True, None),
            Case(torch.var_mean, True, True, True, False, True, None),
>>>>>>> cb2fe03e
            Case(torch.min, False, True, False, True, True, values_and_indices),
            Case(torch.max, False, True, False, True, True, values_and_indices),
            Case(torch.unbind, False, False, False, False, False, None),
            Case(torch.logsumexp, False, False, True, True, True, None),
            Case(torch.mode, False, False, False, True, True, values_and_indices),
            Case(kthvalue_wrapper, False, False, False, True, True, values_and_indices),
            Case(torch.median, False, True, False, True, True, values_and_indices),
            Case(torch.nanmedian, False, True, False, True, True, values_and_indices),
        ]

        for testcase, device in itertools.product(tests, get_all_device_types()):
            op = testcase.op
            test_simple_reduce(op, device, testcase.supports_none_complete_reduce)
            test_autograd_supports_dimname_overload(op, device)

            if testcase.supports_keepdim:
                test_keepdim(op, device)
            if testcase.supports_out_variant:
                test_out_variant(op, testcase.output_lambda, device)
            if testcase.supports_complete_reduce:
                test_complete_reduce(op, device)
            if testcase.supports_multidim_reduce:
                test_multidim_reduce(op, device)

    def test_masked_select(self):
        # simple
        self._test_name_inference(
            torch.masked_select,
            (create('N:2,C:3'), (create('2,3') > 0).rename('N', 'C')),
            expected_names=[None])

        # left broadcast
        self._test_name_inference(
            torch.masked_select,
            (create('C:3'), (create('2,3') > 0).rename('N', 'C')),
            expected_names=[None])

        # right broadcast
        self._test_name_inference(
            torch.masked_select,
            (create('N:2,C:3'), (create('3') > 0).rename('C')),
            expected_names=[None])

        # error
        self._test_name_inference(
            torch.masked_select,
            (create('N:2,C:3'), (create('3') > 0).rename('D')),
            maybe_raises_regex='do not match')

        # out=
        self._test_name_inference(
            out_fn(torch.masked_select),
            (create('0'), create('N:2,C:3'), (create('2,3') > 0).rename('N', 'C')),
            expected_names=[None])

    def test_cat(self):
        # simple
        self._test_name_inference(
            torch.cat,
            [[create('N:2,C:3'), create('N:2,C:3')]],
            expected_names=['N', 'C'])

        # error: zero dim
        self._test_name_inference(
            torch.cat,
            [[create(''), create('')]],
            maybe_raises_regex='zero-dim')

        # error: names don't match
        self._test_name_inference(
            torch.cat,
            [[create('N:2,C:3'), create('C:3,N:2')]],
            maybe_raises_regex='do not match')

        # error: different number of dims
        self._test_name_inference(
            torch.cat,
            [[create('N:2,C:3'), create('C:3')]],
            maybe_raises_regex='must have same number of dimensions')

        # out=
        self._test_name_inference(
            out_fn(torch.cat),
            [create('0'), [create('N:2,C:3'), create('N:2,C:3')]],
            expected_names=['N', 'C'])

    def test_masked_fill(self):
        # simple
        self._test_name_inference(
            Tensor.masked_fill,
            (create('N:2,C:3'), (create('2,3') > 0).rename('N', 'C'), 3.14),
            expected_names=['N', 'C'])

        # left broadcast
        self._test_name_inference(
            Tensor.masked_fill,
            (create('C:3'), (create('2,3') > 0).rename('N', 'C'), 3.14),
            maybe_raises_regex="must be less than or equal to")

        # right broadcast
        self._test_name_inference(
            Tensor.masked_fill,
            (create('N:2,C:3'), (create('3') > 0).rename('C'), 3.14),
            expected_names=['N', 'C'])

        # error
        self._test_name_inference(
            Tensor.masked_fill,
            (create('N:2,C:3'), (create('3') > 0).rename('D'), 3.14),
            maybe_raises_regex='do not match')

        # inplace
        self._test_name_inference(
            Tensor.masked_fill_,
            (create('N:2,C:3'), (create('2,3') > 0).rename('N', 'C'), 3.14),
            expected_names=['N', 'C'])

        # inplace, computed names don't match output tensor names
        self._test_name_inference(
            Tensor.masked_fill_,
            (create('N:2,None:3'), (create('2,3') > 0).rename('N', 'C'), 3.14),
            maybe_raises_regex="not the same as the computed output names")


    def test_using_seen_interned_string_doesnt_bump_refcount(self):
        def see_name():
            seen_name = 'N'
            pass_name_to_python_arg_parser(seen_name)

        see_name()
        seen_name = 'N'
        old_refcnt = sys.getrefcount(seen_name)

        pass_name_to_python_arg_parser(seen_name)

        new_refcnt = sys.getrefcount(seen_name)
        self.assertEqual(new_refcnt, old_refcnt)

    def test_using_unseen_interned_string_bumps_refcount_permanently(self):
        # Please don't use this as a name in a different test.
        unseen_name = 'abcdefghi'
        old_refcnt = sys.getrefcount(unseen_name)

        pass_name_to_python_arg_parser(unseen_name)

        new_refcnt = sys.getrefcount(unseen_name)
        self.assertEqual(new_refcnt, old_refcnt + 1)

    def test_using_unseen_uninterned_string_refcounts(self):
        # Please don't use this as a name in a different test.
        # non-compile-time constants are not interned
        unseen_name = ''.join(['abc', 'def', 'ghi', 'jkl'])
        interned_unseen_name = 'abcdefghijkl'
        self.assertFalse(unseen_name is interned_unseen_name)

        old_uninterned_refcnt = sys.getrefcount(unseen_name)
        old_interned_refcnt = sys.getrefcount(interned_unseen_name)

        pass_name_to_python_arg_parser(unseen_name)

        new_uninterned_refcnt = sys.getrefcount(unseen_name)
        new_interned_refcnt = sys.getrefcount(interned_unseen_name)

        # Internally, PyTorch should not hold a reference to the uninterned string
        self.assertEqual(new_uninterned_refcnt, old_uninterned_refcnt)

        # Instead, we should hold a new reference to the interned version.
        self.assertEqual(new_interned_refcnt, old_interned_refcnt + 1)

    def _test_select(self, device):
        x = torch.empty(2, 3, 4, 5, names=('N', 'C', 'H', 'W'), device=device)
        y = x.select(1, 1)
        self.assertEqual(y.names, ('N', 'H', 'W'))

        y = x.select('C', 1)
        self.assertEqual(y.names, ('N', 'H', 'W'))

        with self.assertRaisesRegex(
                RuntimeError, 'Please look up dimensions by name'):
            y = x.select(None, 1)

    def test_select(self):
        self._test_select('cpu')

    @unittest.skipIf(not TEST_CUDA, 'no CUDA')
    def test_select_cuda(self):
        self._test_select('cuda')

    def _test_as_strided(self, device):
        x = torch.empty(2, 3, 4, 5, names=('N', 'C', 'H', 'W'), device=device)
        y = x.as_strided([2 * 3 * 4 * 5], [1])
        self.assertEqual(y.names, (None,))

    def test_as_strided(self):
        self._test_as_strided('cpu')

    @unittest.skipIf(not TEST_CUDA, 'no CUDA')
    def test_as_strided_cuda(self):
        self._test_as_strided('cuda')

    def test_no_jit_tracer_support(self):
        def foo(x):
            return torch.full(x.shape, 2., names=('N',))

        with self.assertRaisesRegex(RuntimeError, 'not supported with the tracer'):
            x = torch.randn(3)
            torch.jit.trace(foo, example_inputs=x)

        def bar(x):
            return x.select('N', 1)

        with self.assertRaisesRegex(RuntimeError, 'not supported with the tracer'):
            x = torch.randn(3)
            torch.jit.trace(bar, example_inputs=x)

    def test_no_jit_script_support(self):
        @torch.jit.script
        def foo(x):
            return x + 1

        with self.assertRaisesRegex(RuntimeError, 'NYI'):
            foo(torch.randn(2, 3, names=('N', 'C')))

        @torch.jit.ignore
        def add_names(x):
            x.names = ('N', 'C')

        @torch.jit.script
        def return_named_tensor(input):
            add_names(input)
            return input

        with self.assertRaisesRegex(RuntimeError, "NYI"):
            return_named_tensor(torch.randn(1, 1))

    def test_align_to(self):
        # trivial
        tensor = create('N:3')
        output = tensor.align_to('N')
        self.assertEqual(output.names, ['N'])
        self.assertEqual(output.shape, [3])

        # unsqueeze behavior
        tensor = create('N:3')
        output = tensor.align_to('N', 'D')
        self.assertEqual(output.names, ['N', 'D'])
        self.assertEqual(output.shape, [3, 1])

        # transpose behavior
        tensor = create('N:3,C:2')
        output = tensor.align_to('C', 'N')
        self.assertEqual(output.names, ['C', 'N'])
        self.assertEqual(output.shape, [2, 3])

        # unsqueeze / transpose
        tensor = create('C:2,N:3,H:5')
        output = tensor.align_to('N', 'H', 'W', 'C')
        self.assertEqual(output.names, ['N', 'H', 'W', 'C'])
        self.assertEqual(output.shape, [3, 5, 1, 2])

        # All input dimensions must be named
        with self.assertRaisesRegex(RuntimeError, "All input dims must be named. Found unnamed dim at index 0"):
            create('None:2,C:3').align_to('N', 'C')

        # not enough names
        with self.assertRaisesRegex(RuntimeError, "Cannot find dim 'N'"):
            create('N:2,C:3').align_to('C')

        # names not found
        with self.assertRaisesRegex(RuntimeError, "Cannot find dim 'C'"):
            create('N:2,C:3').align_to('D', 'N')

    def test_align_to_ellipsis(self):
        tensor = create('N:7,H:3,W:5,C:2')

        # ... = ['N', 'H', 'W', 'C']
        output = tensor.align_to('...')
        self.assertEqual(output.names, ['N', 'H', 'W', 'C'])
        self.assertEqual(output.shape, [7, 3, 5, 2])

        # ... = ['H', 'C']
        output = tensor.align_to('...', 'W', 'N')
        self.assertEqual(output.names, ['H', 'C', 'W', 'N'])
        self.assertEqual(output.shape, [3, 2, 5, 7])

        # ... = ['N', 'W']
        output = tensor.align_to('H', 'C', '...')
        self.assertEqual(output.names, ['H', 'C', 'N', 'W'])
        self.assertEqual(output.shape, [3, 2, 7, 5])

        # ... = ['H', 'C']
        output = tensor.align_to('W', '...', 'N')
        self.assertEqual(output.names, ['W', 'H', 'C', 'N'])
        self.assertEqual(output.shape, [5, 3, 2, 7])

        # ... = []
        output = tensor.align_to('N', '...', 'C', 'D', 'H', 'W')
        self.assertEqual(output.names, ['N', 'C', 'D', 'H', 'W'])
        self.assertEqual(output.shape, [7, 2, 1, 3, 5])

        # Input tensor partially named
        partially_named = create('None:2,None:3,None:5,C:7')
        output = partially_named.align_to('C', '...')
        self.assertEqual(output.names, ['C', None, None, None])
        self.assertEqual(output.shape, [7, 2, 3, 5])

        with self.assertRaisesRegex(RuntimeError, "order of dimensions cannot contain a None"):
            partially_named.align_to('C', None, '...')

        # Input order partially named
        with self.assertRaisesRegex(RuntimeError, "cannot contain a None name"):
            tensor.align_to('...', 'N', None)

        # Input order duplicate names
        with self.assertRaisesRegex(RuntimeError, "duplicate names"):
            tensor.align_to('...', 'N', 'N')

    def test_align_as(self):
        # align_as calls align_to internally. align_to has pretty substantial tests,
        # so just test some basic things here.
        tensor = create('C:2,N:3,H:5')
        other = create('N:1,H:1,W:1,C:1')
        output = tensor.align_as(other)
        self.assertEqual(output.names, ['N', 'H', 'W', 'C'])
        self.assertEqual(output.shape, [3, 5, 1, 2])

    @unittest.skip("Not implemented yet")
    def test_align_tensors_two_inputs(self):
        def _test(tensor_namedshape, align_names, expected_sizes, expected_error):
            tensor_names, tensor_sizes = tensor_namedshape
            tensor = torch.empty(*tensor_sizes, names=tensor_names)
            other = torch.empty([1] * len(align_names), names=align_names)
            if expected_error is not None:
                with self.assertRaisesRegex(RuntimeError, expected_error):
                    torch.align_tensors(tensor, other)
                return

            output, _ = torch.align_tensors(tensor, other)
            self.assertEqual(output.shape, expected_sizes)
            self.assertEqual(output.names, align_names)

        Case = namedtuple('Case', [
            'tensor_namedshape',
            'align_names',
            'expected_sizes',
            'expected_error',
        ])

        tests = [
            # basic tests
            Case(tensor_namedshape=(['C'], [2]),
                 align_names=['C'],
                 expected_sizes=[2],
                 expected_error=None),
            Case(tensor_namedshape=(['C'], [2]),
                 align_names=['D'],
                 expected_sizes=None,
                 expected_error='not a subsequence'),

            # single-dim alignment test
            Case(tensor_namedshape=(['C'], [2]),
                 align_names=['N', 'C'],
                 expected_sizes=[1, 2],
                 expected_error=None),
            Case(tensor_namedshape=[['N'], [2]],
                 align_names=['N', 'C'],
                 expected_sizes=[2, 1],
                 expected_error=None),

            # multiple dim alignment test
            Case(tensor_namedshape=[['N', 'C'], [2, 3]],
                 align_names=['N', 'H', 'C', 'W'],
                 expected_sizes=[2, 1, 3, 1],
                 expected_error=None),
            Case(tensor_namedshape=[['N', 'C'], [2, 3]],
                 align_names=['C', 'H', 'N', 'W'],
                 expected_sizes=None,
                 expected_error='not a subsequence'),

            # scalar tensor tests
            Case(tensor_namedshape=[None, [[]]],
                 align_names=['N', 'C'],
                 expected_sizes=[1, 1],
                 expected_error=None),
            Case(tensor_namedshape=[[], [[]]],
                 align_names=[None, None],
                 expected_sizes=[1, 1],
                 expected_error=None),

            # unnamed tensor tests
            Case(tensor_namedshape=[None, [2, 3]],
                 align_names=[None, None],
                 expected_sizes=[2, 3],
                 expected_error=None),
            Case(tensor_namedshape=[None, [2, 3]],
                 align_names=[None, None, None],
                 expected_sizes=[1, 2, 3],
                 expected_error=None),
            Case(tensor_namedshape=[None, [2]],
                 align_names=['N'],
                 expected_sizes=None,
                 expected_error='not a subsequence'),

            # unnamed dim alignment tests
            Case(tensor_namedshape=[[None], [2]],
                 align_names=['N', None],
                 expected_sizes=[1, 2],
                 expected_error=None),
            Case(tensor_namedshape=[[None], [2]],
                 align_names=['N', None, None, None],
                 expected_sizes=[1, 1, 1, 2],
                 expected_error=None),
            Case(tensor_namedshape=[['N'], [2]],
                 align_names=['N', None, None, None],
                 expected_sizes=[2, 1, 1, 1],
                 expected_error=None),
            Case(tensor_namedshape=[[None, 'N', None], [2, 3, 5]],
                 align_names=[None, None, 'N', None],
                 expected_sizes=[1, 2, 3, 5],
                 expected_error=None),
            Case(tensor_namedshape=[[None], [2]],
                 align_names=[None, 'N'],
                 expected_sizes=None,
                 expected_error='absolute position from the right'),
            Case(tensor_namedshape=[None, [2]],
                 align_names=[None, 'N'],
                 expected_sizes=None,
                 expected_error='absolute position from the right'),
            Case(tensor_namedshape=[[None, 'N'], [2, 3]],
                 align_names=[None, 'C', 'N'],
                 expected_sizes=None,
                 expected_error='absolute position from the right'),
        ]

        for test in tests:
            _test(*test)

    @unittest.skip("Not implemented yet")
    def test_align_tensors(self):
        def reference_fn(*tensors):
            longest_names = tensors[0].names
            for tensor in tensors:
                if len(tensor.names) > len(longest_names):
                    longest_names = tensor.names
            return [tensor.align_to(*longest_names) for tensor in tensors]

        x = torch.empty(1, 1, names=('N', 'H'))
        y = torch.empty(2, 3, 5, names=('N', 'C', 'H'))
        z = torch.empty(2, names=('N',))
        output = torch.align_tensors(x, y, z)
        expected_tensors = reference_fn(x, y, z)
        for tensor, expected in zip(output, expected_tensors):
            self.assertTensorDataAndNamesEqual(tensor, expected)

    def test_mm(self):
        for device in get_all_device_types():
            self._test_name_inference(
                torch.mm, device=device,
                args=(create('N:3,C:2'), create('W:2,H:5')),
                expected_names=('N', 'H'))

            # left arg is unnamed
            self._test_name_inference(
                torch.mm, device=device,
                args=(create('3,2'), create('W:2,H:5')),
                expected_names=(None, 'H'))

            # right arg is unnamed
            self._test_name_inference(
                torch.mm, device=device,
                args=(create('N:3,C:2'), create('2,5')),
                expected_names=('N', None))

            # out=
            self._test_name_inference(
                out_fn(torch.mm), device=device,
                args=(create('0'), create('N:3,C:2'), create('W:2,H:5')),
                expected_names=('N', 'H'))

            self._test_name_inference(
                torch.mm, device=device,
                args=(create('N:3,C:2'), create('W:2,N:5')),
                maybe_raises_regex='with duplicate names')

    def test_expand(self):
        for device in get_all_device_types():
            self._test_name_inference(
                Tensor.expand, device=device,
                args=(create('D:1'), [3]), expected_names=('D',))

            self._test_name_inference(
                Tensor.expand, device=device,
                args=(create('H:3,W:2'), [10, 3, 3, 2]),
                expected_names=(None, None, 'H', 'W'))

            self._test_name_inference(
                Tensor.expand, device=device,
                args=(create('3, 2'), [10, 3, 3, 2]),
                expected_names=(None, None, None, None))

    def test_addmm(self):
        for device in get_all_device_types():
            # full names
            self._test_name_inference(
                torch.addmm, device=device,
                args=(create('N:3,H:5'), create('N:3,C:2'), create('W:2,H:5')),
                expected_names=('N', 'H'))

            # no name on bias
            self._test_name_inference(
                torch.addmm, device=device,
                args=(create('3,5'), create('N:3,C:2'), create('W:2,H:5')),
                expected_names=('N', 'H'))

            # partially named bias
            self._test_name_inference(
                torch.addmm, device=device,
                args=(create('N:3,None:5'), create('N:3,C:2'), create('W:2,H:5')),
                expected_names=('N', 'H'))

            # out=
            self._test_name_inference(
                out_fn(torch.addmm), device=device,
                args=(create('0'), create('N:3,None:5'), create('N:3,C:2'), create('W:2,H:5')),
                expected_names=('N', 'H'))

            # inplace
            self._test_name_inference(
                torch.Tensor.addmm_, device=device,
                args=(create('N:3,H:5'), create('N:3,C:2'), create('W:2,H:5')),
                expected_names=('N', 'H'))

            self._test_name_inference(
                torch.addmm, device=device,
                args=(create('N:3,H:5'), create('N:3,C:2'), create('W:2,N:5')),
                maybe_raises_regex='with duplicate names')

    def test_bmm(self):
        for device in get_all_device_types():
            # full names
            self._test_name_inference(
                torch.bmm, device=device,
                args=(create('N:7,A:3,B:2'), create('N:7,A:2,B:5')),
                expected_names=('N', 'A', 'B'))

            # no name on left tensor
            self._test_name_inference(
                torch.bmm, device=device,
                args=(create('7,3,2'), create('N:7,A:2,B:5')),
                expected_names=('N', None, 'B'))

            # no name on right tensor
            self._test_name_inference(
                torch.bmm, device=device,
                args=(create('N:7,A:3,B:2'), create('7,2,5')),
                expected_names=('N', 'A', None))

            # out=
            self._test_name_inference(
                out_fn(torch.bmm), device=device,
                args=(create('0'), create('N:7,A:3,B:2'), create('N:7,A:2,B:5')),
                expected_names=('N', 'A', 'B'))

            # duplicate names after mm
            self._test_name_inference(
                torch.bmm, device=device,
                args=(create('N:7,A:3,B:2'), create('N:7,B:2,A:5')),
                maybe_raises_regex='with duplicate names')

            # matching error (batch dimensions must be alignable)
            self._test_name_inference(
                torch.bmm, device=device,
                args=(create('N:3,A:3,B:3'), create('M:3,A:3,B:3')),
                maybe_raises_regex='do not match')

            # misalignment (batch dimension is getting contracted)
            self._test_name_inference(
                torch.bmm, device=device,
                args=(create('N:3,A:3,B:3'), create('None:3,N:3,B:3')),
                maybe_raises_regex='misaligned')

    def test_matmul(self):
        for device in get_all_device_types():
            # input tensors are less than 1D
            self._test_name_inference(
                torch.matmul, device=device,
                args=(create(''), create('A:2')),
                maybe_raises_regex='at least 1D')
            self._test_name_inference(
                torch.matmul, device=device,
                args=(create('A:2'), create('')),
                maybe_raises_regex='at least 1D')

            # 1D @ 1D
            self._test_name_inference(
                torch.matmul, device=device,
                args=(create('A:2'), create('B:2')),
                expected_names=[])

            # ND @ 1D
            self._test_name_inference(
                torch.matmul, device=device,
                args=(create('A:3,C:2'), create('B:2')),
                expected_names=['A'])
            self._test_name_inference(
                torch.matmul, device=device,
                args=(create('A:5,C:3,D:2'), create('B:2')),
                expected_names=['A', 'C'])

            # 1D @ ND
            self._test_name_inference(
                torch.matmul, device=device,
                args=(create('C:2'), create('A:2,B:3')),
                expected_names=['B'])
            self._test_name_inference(
                torch.matmul, device=device,
                args=(create('C:2'), create('A:3,B:2,D:5')),
                expected_names=['A', 'D'])

            # 2D @ 2D
            self._test_name_inference(
                torch.matmul, device=device,
                args=(create('A:3,B:2'), create('A:2,B:3')),
                expected_names=['A', 'B'])
            self._test_name_inference(
                torch.matmul, device=device,
                args=(create('A:3,B:2'), create('B:2,A:5')),
                maybe_raises_regex='with duplicate names')

            # ND @ ND where N >= 2
            self._test_name_inference(
                torch.matmul, device=device,
                args=(create('C:5,A:3,B:2'), create('A:2,B:3')),
                expected_names=['C', 'A', 'B'])
            self._test_name_inference(
                torch.matmul, device=device,
                args=(create('C:5,A:3,B:2'), create('None:1,A:2,B:3')),
                expected_names=['C', 'A', 'B'])
            self._test_name_inference(
                torch.matmul, device=device,
                args=(create('C:5,A:3,B:2'), create('None:2,None:1,A:2,B:3')),
                expected_names=[None, 'C', 'A', 'B'])

            # out=
            self._test_name_inference(
                out_fn(torch.matmul), device=device,
                args=(create('0'), create('N:7,A:3,B:2'), create('N:7,A:2,B:5')),
                expected_names=('N', 'A', 'B'))

            # duplicate names after mm
            self._test_name_inference(
                torch.bmm, device=device,
                args=(create('N:7,A:3,B:2'), create('N:7,B:2,A:5')),
                maybe_raises_regex='with duplicate names')

            # misalignment (batch dimension is getting contracted)
            self._test_name_inference(
                torch.matmul, device=device,
                args=(create('N:3,A:3,B:3'), create('A:3,N:3,B:3')),
                maybe_raises_regex='do not match')

    def test_mv(self):
        for device in get_all_device_types():
            self._test_name_inference(
                torch.mv, device=device,
                args=(create('N:3,C:2'), create('W:2')),
                expected_names=('N',))

            # left arg is unnamed
            self._test_name_inference(
                torch.mv, device=device,
                args=(create('3,2'), create('W:2')),
                expected_names=(None,))

            # right arg is unnamed
            self._test_name_inference(
                torch.mv, device=device,
                args=(create('N:3,C:2'), create('2')),
                expected_names=('N',))

            # out=
            self._test_name_inference(
                out_fn(torch.mv), device=device,
                args=(create('0'), create('N:3,C:2'), create('W:2')),
                expected_names=('N',))

    def test_addmv(self):
        for device in get_all_device_types():
            # full names
            self._test_name_inference(
                torch.addmv, device=device,
                args=(create('N:3'), create('N:3,C:2'), create('H:2')),
                expected_names=['N'])

            # no name on bias
            self._test_name_inference(
                torch.addmv, device=device,
                args=(create('3'), create('N:3,C:2'), create('H:2')),
                expected_names=('N',))

            # out=
            self._test_name_inference(
                out_fn(torch.addmv), device=device,
                args=(create('0'), create('N:3'), create('N:3,C:2'), create('H:2')),
                expected_names=('N',))

            # inplace
            self._test_name_inference(
                torch.Tensor.addmv_, device=device,
                args=(create('N:3'), create('N:3,C:2'), create('H:2')),
                expected_names=('N',))

    def test_autograd_ignores_names(self):
        # sigmoid forward is supported by named tensors, but sigmoid_backward
        # is not (see native_functions.yaml). Test that autograd ignores names
        # and that the sigmoid_backward succeeds.
        x = torch.randn(3, 3, names=('N', 'C'), requires_grad=True)
        x.sigmoid().sum().backward()

    def test_tensor_grad_is_unnamed(self):
        x = torch.randn(3, 3, names=(None, None), requires_grad=True)
        y = torch.randn(3, 3, names=('N', 'C'), requires_grad=True)
        (x * y).sum().backward()

        # Check that names weren't propagated
        self.assertEqual(y.grad.names, [None, None])
        self.assertEqual(x.grad.names, [None, None])

    def test_autograd_warns_named_grad(self):
        base = torch.randn(3, 3, names=('N', 'C'))
        named_grad = base.clone()
        base.requires_grad_()

        with warnings.catch_warnings(record=True) as warns:
            # Cause all warnings to always be triggered.
            warnings.simplefilter("always")
            base.clone().backward(named_grad)
            self.assertEqual(len(warns), 1)
            self.assertTrue(
                str(warns[0].message).startswith('Autograd was passed a named grad tensor'))

    def test_nyi_dimname_overload_msg(self):
        x = torch.randn(3, 3)
        with self.assertRaisesRegex(RuntimeError, "squeeze: You passed a dimname"):
            x.squeeze_("N")

    def test_dot(self):
        for device in get_all_device_types():
            # torch.dot ignores the names of both tensors
            self._test_name_inference(
                torch.dot, device=device,
                args=(create('C:2'), create('W:2')),
                expected_names=[])

    def test_comparison_ops(self):
        for device in get_all_device_types():
            a = torch.randn(3, 3, names=('N', 'C'), device=device)
            b = torch.randn(3, 3, names=('N', 'C'), device=device)
            scalar = torch.randn([], device=device)

            self.assertEqual((a == b).names, ['N', 'C'])
            self.assertEqual((a != b).names, ['N', 'C'])
            self.assertEqual((a > b).names, ['N', 'C'])
            self.assertEqual((a < b).names, ['N', 'C'])
            self.assertEqual((a >= b).names, ['N', 'C'])
            self.assertEqual((a <= b).names, ['N', 'C'])

            self.assertEqual((a == 1).names, ['N', 'C'])
            self.assertEqual((a != 1).names, ['N', 'C'])
            self.assertEqual((a > 1).names, ['N', 'C'])
            self.assertEqual((a < 1).names, ['N', 'C'])
            self.assertEqual((a >= 1).names, ['N', 'C'])
            self.assertEqual((a <= 1).names, ['N', 'C'])

            self.assertEqual((a == scalar).names, ['N', 'C'])
            self.assertEqual((a != scalar).names, ['N', 'C'])
            self.assertEqual((a > scalar).names, ['N', 'C'])
            self.assertEqual((a < scalar).names, ['N', 'C'])
            self.assertEqual((a >= scalar).names, ['N', 'C'])
            self.assertEqual((a <= scalar).names, ['N', 'C'])

            res = torch.empty(3, 3, dtype=torch.bool, device=device)
            torch.eq(a, b, out=res)
            self.assertEqual(res.names, ['N', 'C'])
            torch.ne(a, b, out=res)
            self.assertEqual(res.names, ['N', 'C'])
            torch.lt(a, b, out=res)
            self.assertEqual(res.names, ['N', 'C'])
            torch.gt(a, b, out=res)
            self.assertEqual(res.names, ['N', 'C'])
            torch.le(a, b, out=res)
            self.assertEqual(res.names, ['N', 'C'])
            torch.ge(a, b, out=res)
            self.assertEqual(res.names, ['N', 'C'])

            res = torch.isnan(a)
            self.assertEqual(res.names, ['N', 'C'])

            res = torch.isinf(a)
            self.assertEqual(res.names, ['N', 'C'])


if __name__ == '__main__':
    run_tests()<|MERGE_RESOLUTION|>--- conflicted
+++ resolved
@@ -1242,8 +1242,7 @@
         tests = [
             Case(torch.sum, True, True, True, True, True, None),
             Case(torch.prod, False, True, False, True, True, None),
-<<<<<<< HEAD
-            Case(torch.mean, False, True, True, True, True, None),
+            Case(torch.mean, True, True, True, True, True, None),
             Case(functools.partial(torch.var, correction=1),
                  True, True, True, True, True, None),
             Case(functools.partial(torch.std, correction=1),
@@ -1252,13 +1251,6 @@
                  True, True, True, False, True, None),
             Case(functools.partial(torch.var_mean, correction=1),
                  True, True, True, False, True, None),
-=======
-            Case(torch.mean, True, True, True, True, True, None),
-            Case(torch.var, True, True, True, True, True, None),
-            Case(torch.std, True, True, True, True, True, None),
-            Case(torch.std_mean, True, True, True, False, True, None),
-            Case(torch.var_mean, True, True, True, False, True, None),
->>>>>>> cb2fe03e
             Case(torch.min, False, True, False, True, True, values_and_indices),
             Case(torch.max, False, True, False, True, True, values_and_indices),
             Case(torch.unbind, False, False, False, False, False, None),
