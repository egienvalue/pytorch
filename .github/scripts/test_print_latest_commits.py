--- conflicted
+++ resolved
@@ -41,11 +41,7 @@
     def test_all_successful(self, mock_get_commit_results: Any) -> None:
         "Test with workflows are successful"
         workflow_checks = mock_get_commit_results()
-<<<<<<< HEAD
-        self.assertTrue(isGreen(workflow_checks))
-=======
         self.assertTrue(isGreen("sha", workflow_checks)[0])
->>>>>>> c10908cd
 
     @mock.patch('print_latest_commits.get_commit_results', return_value=TestChecks().make_test_checks())
     def test_necessary_successful(self, mock_get_commit_results: Any) -> None:
